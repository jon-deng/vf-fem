"""
Test fenics form definitions and other equations
"""

import pytest

import dolfin as dfn

from femvf.equations import form

from ..fixture_mesh import FenicsMeshFixtures


class UFLFormFixtures(FenicsMeshFixtures):

    @pytest.fixture()
    def measure_dx(self, mesh):
        return dfn.Measure("dx", mesh)

    @pytest.fixture()
    def measure_ds(self, mesh):
        return dfn.Measure("ds", mesh)

    @pytest.fixture()
    def ufl_form_tuple(self, mesh, measure_dx):
        FSPACE_V = dfn.FunctionSpace(mesh, "CG", 1)

        u = dfn.TrialFunction(FSPACE_V)
        v = dfn.TestFunction(FSPACE_V)

        source = dfn.Function(FSPACE_V)
        source.vector()[:] = 1.0

        form = (dfn.inner(dfn.grad(u), dfn.grad(v)) - source) * measure_dx
        coefficients = {"u": u, "source": source}
        return form, coefficients

    @pytest.fixture()
    def ufl_form(self, ufl_form_tuple):
        ufl_form, _ = ufl_form_tuple
        return ufl_form

    @pytest.fixture()
    def ufl_coefficients(self, ufl_form_tuple):
        _, coefficients = ufl_form_tuple
        return coefficients


class TestFenicsForm(UFLFormFixtures):

    def test_init(self, ufl_form, ufl_coefficients):
<<<<<<< HEAD
        assert form.UFLForm({'f': ufl_form}, ufl_coefficients)

    def test_add(self, ufl_form, ufl_coefficients):
        form_a = form.UFLForm({'f': ufl_form}, ufl_coefficients)
        form_b = form.UFLForm({'f': ufl_form}, ufl_coefficients)

        assert form_a + form_b
=======
        assert form.Form(ufl_form, ufl_coefficients)
>>>>>>> c48481a6


class TestPredefinedVolumeForms(UFLFormFixtures):

    @pytest.fixture(
        params = [
            form.IsotropicElasticForm,
            form.IsotropicIncompressibleElasticSwellingForm,
            form.IsotropicElasticSwellingForm,
            form.IsotropicElasticSwellingPowerLawForm
        ]
    )
    def CellForm(self, request):
        return request.param

    def test_CellForm(self, CellForm, measure_dx, mesh):
        assert CellForm({}, measure_dx, mesh)

    @pytest.fixture(
        params = [
            form.IsotropicMembraneForm,
            form.IsotropicIncompressibleMembraneForm,
            form.SurfacePressureForm,
            form.ManualSurfaceContactTractionForm
        ]
    )
    def FacetForm(self, request):
        return request.param

    def test_FacetForm(self, FacetForm, measure_ds, mesh):
        assert FacetForm({}, measure_ds, mesh)
<|MERGE_RESOLUTION|>--- conflicted
+++ resolved
@@ -49,17 +49,12 @@
 class TestFenicsForm(UFLFormFixtures):
 
     def test_init(self, ufl_form, ufl_coefficients):
-<<<<<<< HEAD
-        assert form.UFLForm({'f': ufl_form}, ufl_coefficients)
+        assert form.Form({'f': ufl_form}, ufl_coefficients)
 
     def test_add(self, ufl_form, ufl_coefficients):
-        form_a = form.UFLForm({'f': ufl_form}, ufl_coefficients)
-        form_b = form.UFLForm({'f': ufl_form}, ufl_coefficients)
-
+        form_a = form.Form({'f': ufl_form}, ufl_coefficients)
+        form_b = form.Form({'f': ufl_form}, ufl_coefficients)
         assert form_a + form_b
-=======
-        assert form.Form(ufl_form, ufl_coefficients)
->>>>>>> c48481a6
 
 
 class TestPredefinedVolumeForms(UFLFormFixtures):
