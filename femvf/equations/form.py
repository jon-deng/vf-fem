"""
Define the `FenicsForm`, common forms and associated utilities

References
----------
[Gou2016] Gou, K., Pence, T.J. Hyperelastic modeling of swelling in fibrous soft tissue with application to tracheal angioedema. J. Math. Biol. 72, 499-526 (2016). https://doi.org/10.1007/s00285-015-0893-0
"""

from typing import Callable, Union, Any, Optional
import ufl.coefficient
from ufl.core.expr import Expr

import operator
import warnings
from functools import reduce

import numpy as np
import dolfin as dfn
import ufl

from . import newmark
from .uflcontinuum import *

DfnFunction = Union[ufl.Constant, dfn.Function]
FunctionLike = Union[ufl.Argument, dfn.Function, dfn.Constant]
FunctionSpace = Union[ufl.FunctionSpace, dfn.FunctionSpace]

## Utilities for handling Fenics functions

# These are used to treat `ufl.Constant` and `dfn.Function` uniformly


def set_fenics_function(function: DfnFunction, value) -> dfn.Function:
    """
    Set a value for a `dfn.Function` or `dfn.Constant` instance

    This is needed because, although both classes represent functions,
    they have different methods access their underlying coefficient vectors.
    """
    if isinstance(function, dfn.Constant):
        function.values()[:] = value
    elif isinstance(function, dfn.Function):
        function.vector()[:] = value
    else:
        raise TypeError(f"Unknown type {type(function)}")

    return function


def function_space(function: FunctionLike) -> dfn.FunctionSpace:
    """
    Return the function space of a given function
    """
    if isinstance(function, dfn.Function):
        space = function.function_space()
    elif isinstance(function, dfn.Constant):
        space = function.ufl_function_space()
    elif isinstance(function, ufl.Argument):
        space = function.function_space()
    else:
        raise TypeError(f"Unknown type {type(function)}")

    return space


# These are used to handle duplicate function spaces/functions


def compare_function_space(space_a: FunctionSpace, space_b: FunctionSpace) -> bool:

    both_are_ufl_function_space = isinstance(space_a, ufl.FunctionSpace) and isinstance(
        space_b, ufl.FunctionSpace
    )
    both_are_dfn_function_space = isinstance(space_a, dfn.FunctionSpace) and isinstance(
        space_b, dfn.FunctionSpace
    )

    if both_are_ufl_function_space:
        return compare_ufl_function_space(space_a, space_b)
    if both_are_dfn_function_space:
        return compare_dfn_function_space(space_a, space_b)
    else:
        assert False
        return False


def compare_dfn_function_space(
    space_a: dfn.FunctionSpace, space_b: dfn.FunctionSpace
) -> bool:
    """
    Return if two function spaces are equivalent
    """
    if (
        space_a.element().signature() == space_b.element().signature()
        and space_a.mesh() == space_b.mesh()
    ):
        return True
    else:
        return False


def compare_ufl_function_space(
    space_a: ufl.FunctionSpace, space_b: ufl.FunctionSpace
) -> bool:
    """
    Return if two function spaces are equivalent
    """
    if (
        space_a.ufl_element() == space_b.ufl_element()
        and space_a.ufl_domains() == space_b.ufl_domains()
    ):
        return True
    else:
        return False


def get_shared_function(
    function_a: FunctionLike, function_b: FunctionLike
) -> FunctionLike:
    """
    Return a shared function space for two `fenics` objects
    """
    if type(function_a) != type(function_b):
        raise TypeError("Functions must have the same type")

    if compare_function_space(function_space(function_a), function_space(function_b)):
        # TODO: Create a new function space for the shared function?
        shared_function = function_a
        return shared_function
    else:
        raise ValueError("Functions have different function spaces.")


## Function space specification


class BaseFunctionSpaceSpec:
    """
    Represents a `fenics` function space

    Parameters
    ----------
    spec:
        A tuple specifying the function space
    default_value: int
        The default value for the function
    """

    generate_function: Callable[[dfn.Mesh], Union[dfn.Constant, dfn.Function]]

    def __init__(self, *spec, default_value: int = 0):
        self._spec = spec
        self._default_value = default_value

    @property
    def spec(self) -> tuple[Any, ...]:
        return self._spec

    @property
    def default_value(self) -> Any:
        return self._default_value

    # def generate_function(self, mesh: dfn.Mesh) -> Union[dfn.Constant, dfn.Function]:
    #     raise NotImplementedError()


class FunctionSpaceSpec(BaseFunctionSpaceSpec):
    """
    Represents a `dolfin` function space

    Parameters
    ----------
    elem_family:
        The 'family' of the function space (see `dfn.cpp.function.FunctionSpace`)
    elem_degree:
        The 'degree' of the function space (see `dfn.cpp.function.FunctionSpace`)
    value_dim:
        The dimension of function value (see `dfn.cpp.function.FunctionSpace`)
    default_value: int
        The default value for the function
    """

    def __init__(
        self,
        elem_family: str,
        elem_degree: int,
        value_dim: Union[tuple[int, ...], str],
        default_value: int = 0,
    ):
        assert value_dim in {'vector', 'scalar'}
        super().__init__(
            elem_family, elem_degree, value_dim, default_value=default_value
        )

    def generate_function(self, mesh: dfn.Mesh) -> dfn.Function:
        elem_family, elem_degree, value_dim = self.spec
        # TODO: Add handling for case where `value_dim` being a tuple?
        if value_dim == 'vector':
            return dfn.Function(dfn.VectorFunctionSpace(mesh, elem_family, elem_degree))
        elif value_dim == 'scalar':
            return dfn.Function(dfn.FunctionSpace(mesh, elem_family, elem_degree))
        else:
            raise ValueError(f"Unknown `value_dim`, {value_dim}")


class ConstantFunctionSpaceSpec(BaseFunctionSpaceSpec):
    """
    Represents a `dolfin.Constant`

    Parameters
    ----------
    value_dim:
        The dimension of function value (see `dfn.cpp.function.FunctionSpace`)
    default_value: int
        The default value for the function
    """

    def __init__(self, value_dim: Union[tuple[int, ...], str], default_value: int = 0):
        super().__init__(value_dim, default_value=default_value)

    def generate_function(self, mesh: dfn.Mesh) -> dfn.Constant:
        (value_dim,) = self.spec
        if isinstance(value_dim, str):
            if value_dim == 'vector':
                return dfn.Constant(
                    mesh.geometric_dimension() * [self.default_value], mesh.ufl_cell()
                )
            elif value_dim == 'scalar':
                return dfn.Constant(self.default_value, mesh.ufl_cell())
            else:
                raise ValueError()
        elif isinstance(value_dim, tuple):
            const = dfn.Constant(value_dim, mesh.ufl_cell())
            const.values()[:] = self.default_value
            return const
        else:
            raise TypeError(f"Unknown `value_dim` type, {type(value_dim)}")


def func_spec(elem_family, elem_degree, value_dim, default_value=0):
    """
    Return a `FunctionSpaceSpec`
    """
    return FunctionSpaceSpec(
        elem_family, elem_degree, value_dim, default_value=default_value
    )


def const_spec(value_dim, default_value=0):
    """
    Return a `ConstantFunctionSpaceSpec`
    """
    return ConstantFunctionSpaceSpec(value_dim, default_value=default_value)


## Form class

CoefficientMapping = dict[str, DfnFunction]

# TODO: A `Form` should represent a ufl form expression *without* any associated
# mesh information (just element definitions for coefficients, etc.)
# You could then associate mesh information with a `Form` to get a numerically
# integrable object.
# Currently the mesh information is redunant because I'm using dolfin forms which
# contain mesh information. Future work could change this.
class Form:
    """
    Representation of a `ufl.Form` instance with associated coefficients

    Parameters
    ----------
    ufl_forms: dict[str, dfn.Form]
        The 'dfn.Form' instance
    coefficients: CoefficientMapping
        A mapping from string labels to `dfn.Coefficient` instances used in
        `ufl_forms`

    Attributes
    ----------
    ufl_forms: dict[str, dfn.Form]
        The 'dfn.Form' instance
    coefficients: CoefficientMapping
        A mapping from string labels to `dfn.Coefficient` instances used in
        `ufl_forms`
    expressions: CoefficientMapping
        A mapping from string labels to `dfn.Expression` instances, using the
        coefficients in `coefficients`
    """

<<<<<<< HEAD
=======
    _form: dfn.Form
    _coefficients: CoefficientMapping
    _expressions: CoefficientMapping

    # TODO: Refactor so that a dictionary of forms is passed in
    # Each form key would represent one block of the residual
>>>>>>> c48481a6
    def __init__(
        self,
        ufl_forms: dict[str, dfn.Form],
        coefficients: CoefficientMapping,
        expressions: Optional[CoefficientMapping] = None,
    ):

        self._ufl_forms = ufl_forms
        self._coefficients = coefficients

        if expressions is None:
            expressions = {}
        self._expressions = expressions

    @property
    def ufl_forms(self) -> dict[str, dfn.Form]:
        return self._ufl_forms

    @property
    def coefficients(self) -> CoefficientMapping:
        return self._coefficients

    @property
    def expressions(self) -> CoefficientMapping:
        return self._expressions

    def arguments(self) -> list[ufl.Argument]:
        return {key: form.arguments() for key, form in self.ufl_forms.items()}

    ## Dict interface
    def __iter__(self):
        return self.coefficients.__iter__()

    def keys(self) -> list[str]:
        return self.coefficients.keys()

    def values(self) -> list[DfnFunction]:
        return self.coefficients.values()

    def items(self) -> list[tuple[str, DfnFunction]]:
        return self.coefficients.items()

    def __getitem__(self, key: str) -> DfnFunction:
        return self.coefficients[key]

    def __contains__(self, key: str) -> bool:
        return key in self.coefficients

    ## Basic math
    def __add__(self, other: 'Form') -> 'Form':
        return add_form(self, other)

    def __radd__(self, other: 'Form') -> 'Form':
        return add_form(self, other)

    def __sub__(self, other: 'Form') -> 'Form':
        return add_form(self, -1.0 * other)

    def __rsub__(self, other: 'Form') -> 'Form':
        return add_form(other, -1.0 * self)

    def __mul__(self, other: float) -> 'Form':
        return mul_form(self, other)

    def __rmul__(self, other: float) -> 'Form':
        return mul_form(self, other)


def add_form(form_a: Form, form_b: Form) -> Form:
    """
    Return a new `FenicsForm` from a sum of other forms

    This function:
        sums the two `ufl.Form` instances
        combines any coefficients with the same name
        adds any expressions with the same name together
    """
    # Ensure that the two forms have arguments with consistent function spaces.
    # Oftentimes, the function spaces from the arguments will be the same but
    # correspond to difference `FunctionSpace` instances; this code replaces
    # these with a single argument
    # NOTE: The form arguments are the test functions that forms are integrated
    # against for linear forms/functionals

    def add_ufl_form(a: dfn.Form, b: dfn.Form):
        # new_form_a = form_a
        # new_form_b = form_b
        args_a, args_b = a.arguments(), b.arguments()
        for arg_a, arg_b in zip(args_a, args_b):
            arg_shared = get_shared_function(arg_a, arg_b)
            a = ufl.replace(a, {arg_a: arg_shared})
            b = ufl.replace(b, {arg_b: arg_shared})
        return a + b

    # TODO: Handle case where form_a and form_b have form keys have non-shared keys
    assert form_a.ufl_forms.keys() == form_b.ufl_forms.keys()
    keys = form_a.ufl_forms.keys()
    new_forms = {
        key: add_ufl_form(form_a.ufl_forms[key], form_b.ufl_forms[key])
        for key in keys
    }

    # Sum any expressions with the same key
    new_expressions = {**form_a.expressions, **form_b.expressions}
    duplicate_expr_keys = set.intersection(
        set(form_a.expressions.keys()), set(form_b.expressions.keys())
    )
    duplicate_exprs = {
        key: (form_a.expressions[key], form_b.expressions[key])
        for key in list(duplicate_expr_keys)
    }
    for key, (expr_a, expr_b) in duplicate_exprs.items():
        new_expressions[key] = expr_a + expr_b

    # Link coefficients with the same key in forms and expressions to a single
    # shared `dfn.Function`
    def get_shared_coefficients(duplicate_coeffs):
        shared_coefficients = {
            coeff_key: get_shared_function(coeff_a, coeff_b)
            for coeff_key, (coeff_a, coeff_b) in duplicate_coeffs.items()
        }
        return shared_coefficients

    def update_coefficients(form_or_expr, duplicate_coeffs, shared_coefficients):
        new_form_or_expr = form_or_expr
        for coeff_key in duplicate_coeffs.keys():
            coeff_a, coeff_b = duplicate_coeffs[coeff_key]
            coeff_shared = shared_coefficients[coeff_key]
            coeff_shared = get_shared_function(coeff_a, coeff_b)
            new_form_or_expr = ufl.replace(
                new_form_or_expr, {coeff_a: coeff_shared, coeff_b: coeff_shared}
            )

        return new_form_or_expr

    new_coefficients = {**form_a.coefficients, **form_b.coefficients}
    duplicate_coeff_keys = set.intersection(set(form_a.keys()), set(form_b.keys()))
    duplicate_coeffs = {
        key: (form_a[key], form_b[key]) for key in list(duplicate_coeff_keys)
    }
    shared_coeffs = get_shared_coefficients(duplicate_coeffs)
    new_coefficients.update(shared_coeffs)
    new_forms = {
        key: update_coefficients(form, duplicate_coeffs, shared_coeffs)
        for key, form in new_forms.items()
    }

    new_expressions = {
        key: update_coefficients(expr, duplicate_coeffs, shared_coeffs)
        for key, expr in new_expressions.items()
    }

<<<<<<< HEAD
    return UFLForm(new_forms, new_coefficients, new_expressions)
=======
    return Form(new_form, new_coefficients, new_expressions)
>>>>>>> c48481a6


def mul_form(form: Form, scalar: float) -> Form:
    """
    Return a new `FenicsForm` from a sum of other forms
    """
    # Check that form arguments are consistent and replace duplicated
    # consistent arguments
    new_forms = {key: scalar * ufl_form for key, ufl_form in form.ufl_forms.items()}

<<<<<<< HEAD
    return UFLForm(new_forms, form.coefficients, form.expressions)
=======
    return Form(new_form, form.coefficients, form.expressions)
>>>>>>> c48481a6


## Pre-defined linear functionals

# TODO: Make predefined forms explicitly only depend on UFL forms? i.e. not require a mesh
class PredefinedForm(Form):
    """
    Represents a predefined `dfn.Form`

    The predefined form is defined through two class attributes (see below)
    which specify the coefficients in the form and return the form itself.

    Class Attributes
    ----------------
    COEFFICIENT_SPEC: dict[str, BaseFunctionSpaceSpec]
        A mapping defining all coefficients that are needed to create the form
    INIT_FORM: Callable[
            [CoefficientMapping, dfn.Measure, dfn.Mesh],
            tuple[dfn.Form, CoefficientMapping]
        ]
        A function that returns a `dfn.Form` instance using the coefficients
        given in `COEFFICIENT_SPEC` and additional mesh information

        Note that this function could use `dfn.Coefficient` instances that
        are not defined in `COEFFICIENT_SPEC` as well, but you will be unable to
        access these coefficients and modify their values using after the
        form has been created.

    Parameters
    ----------
    coefficients: CoefficientMapping
        A mapping from string labels to `dfn.Coefficient` instances to be used
        in the `dfn.Form` instance. These coefficient will be used when the
        `dfn.Form` instance is created.
    measure: dfn.Measure
        The measure to use in the form
    mesh: dfn.Mesh
        The measure to use in the form
    """

    COEFFICIENT_SPEC: dict[str, BaseFunctionSpaceSpec] = {}
    def init_form(
        self,
        coefficients: CoefficientMapping,
        measure: dfn.Measure,
        mesh: dfn.Mesh
    ) -> tuple[dict[str, dfn.Form], dict[str, Expr]]:
        raise NotImplementedError()

    def __init__(
        self, coefficients: CoefficientMapping, measure: dfn.Measure, mesh: dfn.Mesh
    ):
        # If a coefficient key is not supplied, generate a default coefficient
        # from `COEFFICIENT_SPEC`
        for key, spec in self.COEFFICIENT_SPEC.items():
            if key not in coefficients:
                coefficients[key] = spec.generate_function(mesh)

        form, expressions = self.init_form(coefficients, measure, mesh)
        super().__init__(form, coefficients, expressions)


class InertialForm(PredefinedForm):
    """
    Linear functional representing an inertial force
    """

    COEFFICIENT_SPEC = {
        'coeff.state.a1': func_spec('CG', 1, 'vector'),
        'coeff.prop.rho': func_spec('DG', 0, 'scalar'),
    }

    def init_form(self, coefficients, measure, mesh):
        vector_test = dfn.TestFunction(coefficients['coeff.state.a1'].function_space())

        acc = coefficients['coeff.state.a1']
        density = coefficients['coeff.prop.rho']
        inertial_body_force = density * acc

        return {'u': ufl.inner(inertial_body_force, vector_test) * measure}, {}
        # forms['expr.force_inertial'] = inertial_body_force


# Elastic effect forms


class IsotropicElasticForm(PredefinedForm):
    """
    Linear functional representing an isotropic elastic stress
    """

    COEFFICIENT_SPEC = {
        'coeff.state.u1': func_spec('CG', 1, 'vector'),
        'coeff.state.v1': func_spec('CG', 1, 'vector'),
        'coeff.prop.emod': func_spec('DG', 0, 'scalar'),
        'coeff.prop.nu': const_spec('scalar', default_value=0.45),
    }

    def init_form(self, coefficients, measure, mesh):

        vector_test = dfn.TestFunction(coefficients['coeff.state.u1'].function_space())
        strain_test = strain_inf(vector_test)

        u = coefficients['coeff.state.u1']
        inf_strain = strain_inf(u)
        emod = coefficients['coeff.prop.emod']
        nu = coefficients['coeff.prop.nu']
        set_fenics_function(nu, 0.45)
        stress_elastic = stress_isotropic(inf_strain, emod, nu)

        inf_strain_rate = strain_inf(coefficients['coeff.state.v1'])
        stress_elastic_rate = stress_isotropic(inf_strain_rate, emod, nu)

        expressions = {
            'expr.stress_elastic': stress_elastic,
            'expr.strain_energy': ufl.inner(stress_elastic, inf_strain),
            'expr.strain_energy_rate': 2*ufl.inner(stress_elastic_rate, inf_strain_rate),
        }
        return {'u': ufl.inner(stress_elastic, strain_test) * measure}, expressions


class IsotropicIncompressibleElasticSwellingForm(PredefinedForm):
    """
    Linear functional representing an incompressible, isotropic elastic stress with swelling
    """

    COEFFICIENT_SPEC = {
        'coeff.state.u1': func_spec('CG', 1, 'vector'),
        'coeff.prop.emod': func_spec('DG', 0, 'scalar'),
        'coeff.prop.v_swelling': func_spec('DG', 0, 'scalar'),
        'coeff.prop.k_swelling': func_spec('DG', 0, 'scalar'),
    }

    def init_form(self, coefficients, measure, mesh):

        vector_test = dfn.TestFunction(coefficients['coeff.state.u1'].function_space())
        strain_test = strain_inf(vector_test)

        emod = coefficients['coeff.prop.emod']
        nu = 0.5
        dis = coefficients['coeff.state.u1']
        inf_strain = strain_inf(dis)
        v_swelling = coefficients['coeff.prop.v_swelling']
        set_fenics_function(v_swelling, 1.0)
        k_swelling = coefficients['coeff.prop.k_swelling']
        set_fenics_function(k_swelling, 1.0)
        lame_mu = emod / 2 / (1 + nu)
        stress_elastic = 2 * lame_mu * inf_strain + k_swelling * (
            ufl.tr(inf_strain) - (v_swelling - 1.0)
        ) * ufl.Identity(inf_strain.ufl_shape[0])

        expressions = {
            'expr.stress_elastic': stress_elastic,
            'expr.strain_energy': ufl.inner(stress_elastic, inf_strain),
        }
        return {'u': ufl.inner(stress_elastic, strain_test) * measure}, expressions
        # return forms


class IsotropicElasticSwellingForm(PredefinedForm):
    """
    Linear functional representing an isotropic elastic stress with swelling
    """

    COEFFICIENT_SPEC = {
        'coeff.state.u1': func_spec('CG', 1, 'vector'),
        'coeff.prop.emod': func_spec('DG', 0, 'scalar'),
        'coeff.prop.nu': const_spec('scalar', default_value=0.45),
        'coeff.prop.v_swelling': func_spec('DG', 0, 'scalar'),
        'coeff.prop.m_swelling': func_spec('DG', 0, 'scalar'),
    }

    def init_form(self, coefficients, measure, mesh):
        """
        Add an effect for isotropic elasticity with a swelling field
        """
        dx = measure

        u = coefficients['coeff.state.u1']

        vector_test = dfn.TestFunction(coefficients['coeff.state.u1'].function_space())
        DE = strain_lin_green_lagrange(u, vector_test)
        E = strain_green_lagrange(u)

        emod = coefficients['coeff.prop.emod']
        nu = dfn.Constant(0.45)
        v = coefficients['coeff.prop.v_swelling']
        v.vector()[:] = 1.0
        m = coefficients['coeff.prop.m_swelling']
        m.vector()[:] = 0.0

        E_v = v ** (-2 / 3) * E + 1 / 2 * (v ** (-2 / 3) - 1) * ufl.Identity(3)
        # Here write the factor $m(v)*v^(-2/3)$ as $m(v)*v^(-1) * v^(1/3)$
        # Then approximate the function $\hat{m} = m(v)*v^(-1)$ with a linear
        # approximation with slope `m`
        mhat = m * (v - 1) + 1
        S = mhat * v ** (1 / 3) * stress_isotropic(E_v, emod, nu)

        F = def_grad(u)
        J = ufl.det(F)
        expressions = {
            # NOTE: The terms around `S` convert PK2 to Cauchy stress
            'expr.stress_elastic': (1 / J) * F * S * F.T,
            # NOTE: This should be true because this is a linear hyperelastic
            # material
            'expr.strain_energy': ufl.inner(S, E),
            'expr.stress_elastic_PK2': S,
            'expr.strain_green': E,
        }

        return {'u': ufl.inner(S, DE) * dx}, expressions


class IsotropicElasticSwellingPowerLawForm(PredefinedForm):
    """
    Linear functional representing an isotropic elastic stress with swelling

    The strain energy function is modified by a power law
    """

    COEFFICIENT_SPEC = {
        'coeff.state.u1': func_spec('CG', 1, 'vector'),
        'coeff.state.v1': func_spec('CG', 1, 'vector'),
        'coeff.prop.emod': func_spec('DG', 0, 'scalar'),
        'coeff.prop.nu': const_spec('scalar', default_value=0.45),
        'coeff.prop.v_swelling': func_spec('DG', 0, 'scalar'),
        'coeff.prop.m_swelling': func_spec('DG', 0, 'scalar'),
    }

    def init_form(self, coefficients, measure, mesh):
        """
        Add an effect for isotropic elasticity with a swelling field
        """
        dx = measure

        u = coefficients['coeff.state.u1']
        v = coefficients['coeff.state.v1']

        vector_test = dfn.TestFunction(coefficients['coeff.state.u1'].function_space())
        DE = strain_lin_green_lagrange(u, vector_test)
        E = strain_green_lagrange(u)
        E_rate = strain_green_lagrange(v)

        emod = coefficients['coeff.prop.emod']
        nu = dfn.Constant(0.45)
        v = coefficients['coeff.prop.v_swelling']
        v.vector()[:] = 1.0
        m = coefficients['coeff.prop.m_swelling']
        m.vector()[:] = 0.0

        E_v = v ** (-2 / 3) * E + 1 / 2 * (v ** (-2 / 3) - 1) * ufl.Identity(3)
        E_v_rate = v ** (-2 / 3) * E_rate + 1 / 2 * (v ** (-2 / 3) - 1) * ufl.Identity(3)
        # Here `mbar_v` corresponds to the scaling function 'm(v)/v' [Gou2016]
        # I used 'm(v)/v' (instead of 'm(v)') so that the coefficient
        # `'coeff.prop.m_swelling'` will correspond to the linear stiffness
        # change used for `IsotropicElasticSwellingForm` at no swelling
        mbar_v = v**m
        S = mbar_v * v ** (1 / 3) * stress_isotropic(E_v, emod, nu)
        S_rate = mbar_v * v ** (1 / 3) * stress_isotropic(E_v_rate, emod, nu)

        F = def_grad(u)
        J = ufl.det(F)
        expressions = {
            # NOTE: The terms around `S` convert PK2 to Cauchy stress
            'expr.stress_elastic': (1 / J) * F * S * F.T,
            # NOTE: This should be true because this is a linear hyperelastic
            # material
            'expr.strain_energy': ufl.inner(S, E),
            'expr.strain_energy_rate': ufl.inner(S, E_rate) + ufl.inner(S_rate, E),
            'expr.stress_elastic_PK2': S,
            'expr.strain_green': E,
        }

        return {'u': ufl.inner(S, DE) * dx}, expressions


# Surface forcing forms


class SurfacePressureForm(PredefinedForm):
    """
    Linear functional representing a pressure follower load
    """

    COEFFICIENT_SPEC = {
        'coeff.state.u1': func_spec('CG', 1, 'vector'),
        'coeff.fsi.p1': func_spec('CG', 1, 'scalar'),
    }

    def init_form(self, coefficients, measure, mesh):

        ds = measure

        dis = coefficients['coeff.state.u1']
        vector_test = dfn.TestFunction(coefficients['coeff.state.u1'].function_space())
        facet_normal = ufl.FacetNormal(mesh)

        p = coefficients['coeff.fsi.p1']
        reference_traction = -p * pullback_area_normal(dis, facet_normal)

        expressions = {}
        expressions['expr.fluid_traction'] = reference_traction
        return {'u': ufl.inner(reference_traction, vector_test) * ds}, expressions


class ManualSurfaceContactTractionForm(PredefinedForm):
    """
    Linear functional representing a surface contact traction
    """

    COEFFICIENT_SPEC = {
        'coeff.state.u1': func_spec('CG', 1, 'vector'),
        'coeff.state.manual.tcontact': func_spec('CG', 1, 'vector'),
        'coeff.prop.ycontact': const_spec('scalar', np.inf),
        'coeff.prop.ncontact': const_spec('vector'),
        'coeff.prop.kcontact': const_spec('scalar', 1.0),
    }

    def init_form(self, coefficients, measure, mesh):

        # NOTE: The contact traction must be manually linked with displacements
        # and penalty parameters!
        # This manual linking is done through the class
        # `femvf.models.solid.NodalContactSolid`
        # The relevant penalty parameters are:
        # `ycontact = coefficients['coeff.prop.ycontact']`
        # `ncontact = coefficients['coeff.prop.ncontact']`
        # `kcontact = coefficients['coeff.prop.kcontact']`

        vector_test = dfn.TestFunction(
            coefficients['coeff.state.manual.tcontact'].function_space()
        )
        tcontact = coefficients['coeff.state.manual.tcontact']

        # Set a default y-dir contact surface direction
        ncontact = coefficients['coeff.prop.ncontact'].values()
        ncontact[1] = 1.0
        coefficients['coeff.prop.ncontact'].assign(dfn.Constant(ncontact))

        expressions = {}
        return {'u': ufl.inner(tcontact, vector_test) * measure}, expressions


# Surface membrane forms


class IsotropicMembraneForm(PredefinedForm):
    """
    Linear functional representing an isotropic elastic membrane
    """

    COEFFICIENT_SPEC = {
        'coeff.state.u1': func_spec('CG', 1, 'vector'),
        'coeff.prop.emod_membrane': func_spec('DG', 0, 'scalar'),
        'coeff.prop.nu_membrane': func_spec('DG', 0, 'scalar'),
        'coeff.prop.th_membrane': func_spec('DG', 0, 'scalar'),
    }

    def init_form(self, coefficients, measure, mesh, large_def=False):
        vector_test = dfn.TestFunction(coefficients['coeff.state.u1'].function_space())

        # Define the 8th order projector to get the planar strain component
        facet_normal = ufl.FacetNormal(mesh)
        if mesh.topology().dim() == 2:
            n = ufl.as_tensor([facet_normal[0], facet_normal[1], 0.0])
        else:
            n = facet_normal
        nn = ufl.outer(n, n)
        ident = ufl.Identity(n.ufl_shape[0])
        project_pp = ufl.outer(ident - nn, ident - nn)

        i, j, k, l = ufl.indices(4)

        dis = coefficients['coeff.state.u1']
        if large_def:
            strain = strain_green_lagrange(dis)
            strain_test = strain_lin_green_lagrange(dis, vector_test)
        else:
            strain = strain_inf(dis)
            strain_test = strain_inf(vector_test)
        strain_pp_test = ufl.as_tensor(
            project_pp[i, j, k, l] * strain_test[j, k], (i, l)
        )

        emod = coefficients['coeff.prop.emod_membrane']
        th_membrane = coefficients['coeff.prop.th_membrane']
        nu = coefficients['coeff.prop.nu_membrane']
        set_fenics_function(nu, 0.45)
        mu = emod / 2 / (1 + nu)
        lmbda = emod * nu / (1 + nu) / (1 - 2 * nu)

        strain_pp = ufl.as_tensor(project_pp[i, j, k, l] * strain[j, k], (i, l))

        # account for ambiguous 0/0 when emod=0
        lmbda_pp = ufl.conditional(
            ufl.eq(emod, 0), 0, 2 * mu * lmbda / (lmbda + 2 * mu)
        )
        stress_pp = 2 * mu * strain_pp + lmbda_pp * ufl.tr(strain_pp) * (ident - nn)

        expressions = {}

        return {'u': ufl.inner(stress_pp, strain_pp_test) * th_membrane * measure}, expressions

        # forms['form.un.f1uva'] += res
        # forms['coeff.prop.nu_membrane'] = nu
        # return forms


class IsotropicIncompressibleMembraneForm(PredefinedForm):
    """
    Linear functional representing an incompressible isotropic elastic membrane
    """

    COEFFICIENT_SPEC = {
        'coeff.state.u1': func_spec('CG', 1, 'vector'),
        'coeff.prop.emod_membrane': func_spec('DG', 0, 'scalar'),
        'coeff.prop.th_membrane': func_spec('DG', 0, 'scalar'),
    }

    def init_form(self, coefficients, measure, mesh, large_def=False):
        vector_test = dfn.TestFunction(coefficients['coeff.state.u1'].function_space())

        # Define the 8th order projector to get the planar strain component
        mesh = coefficients['coeff.state.u1'].function_space().mesh()
        facet_normal = ufl.FacetNormal(mesh)
        n = ufl.as_tensor([facet_normal[0], facet_normal[1], 0.0])
        nn = ufl.outer(n, n)
        ident = ufl.Identity(n.ufl_shape[0])
        project_pp = ufl.outer(ident - nn, ident - nn)
        i, j, k, l = ufl.indices(4)

        strain_test = strain_inf(vector_test)
        strain_pp_test = ufl.as_tensor(
            project_pp[i, j, k, l] * strain_test[j, k], (i, l)
        )

        dis = coefficients['coeff.state.u1']
        if large_def:
            strain = strain_green_lagrange(dis)
            strain_test = strain_lin_green_lagrange(dis, vector_test)
        else:
            strain = strain_inf(dis)
            strain_test = strain_inf(vector_test)
        strain_pp_test = ufl.as_tensor(
            project_pp[i, j, k, l] * strain_test[j, k], (i, l)
        )

        emod_membrane = coefficients['coeff.prop.emod_membrane']
        th_membrane = coefficients['coeff.prop.th_membrane']
        nu = 0.5
        lame_mu = emod_membrane / 2 / (1 + nu)
        strain_pp = ufl.as_tensor(project_pp[i, j, k, l] * strain[j, k], (i, l))

        stress_pp = 2 * lame_mu * strain_pp + 2 * lame_mu * ufl.tr(strain_pp) * (
            ident - nn
        )

        expressions = {}
        return {'u': ufl.inner(stress_pp, strain_pp_test) * th_membrane * measure}, expressions


# Viscous effect forms


class RayleighDampingForm(PredefinedForm):
    """
    Linear functional representing a Rayleigh damping viscous stress
    """

    COEFFICIENT_SPEC = {
        'coeff.state.v1': func_spec('CG', 1, 'vector'),
        'coeff.prop.rho': func_spec('DG', 0, 'scalar'),
        'coeff.prop.emod': func_spec('DG', 0, 'scalar'),
        'coeff.prop.nu': const_spec('scalar', 0.45),
        'coeff.prop.rayleigh_m': const_spec('scalar', 1.0),
        'coeff.prop.rayleigh_k': const_spec('scalar', 1.0),
    }

    def init_form(self, coefficients, measure, mesh, large_def=False):

        vector_test = dfn.TestFunction(coefficients['coeff.state.v1'].function_space())

        dx = measure
        strain_test = strain_inf(vector_test)
        v = coefficients['coeff.state.v1']

        rayleigh_m = coefficients['coeff.prop.rayleigh_m']
        rayleigh_k = coefficients['coeff.prop.rayleigh_k']

        emod = coefficients['coeff.prop.emod']
        nu = coefficients['coeff.prop.nu']
        inf_strain = strain_inf(v)
        stress_elastic = stress_isotropic(inf_strain, emod, nu)
        stress_visco = rayleigh_k * stress_elastic

        rho = coefficients['coeff.prop.rho']
        force_visco = rayleigh_m * rho * v

        expressions = {}
        form = (
            ufl.inner(force_visco, vector_test) + ufl.inner(stress_visco, strain_test)
        ) * dx
        return {'u': form}, expressions

        # coefficients['form.un.f1uva'] += damping
        # # coefficients['coeff.prop.nu'] = nu
        # # coefficients['coeff.prop.rayleigh_m'] = rayleigh_m
        # # coefficients['coeff.prop.rayleigh_k'] = rayleigh_k
        # return coefficients


class KelvinVoigtForm(PredefinedForm):
    """
    Linear functional representing a Kelvin-Voigt viscous stress
    """

    COEFFICIENT_SPEC = {
        'coeff.state.v1': func_spec('CG', 1, 'vector'),
        'coeff.prop.eta': func_spec('DG', 0, 'scalar'),
    }

    def init_form(self, coefficients, measure, mesh):

        vector_test = dfn.TestFunction(coefficients['coeff.state.v1'].function_space())

        strain_test = strain_inf(vector_test)
        v = coefficients['coeff.state.v1']

        eta = coefficients['coeff.prop.eta']
        inf_strain_rate = strain_inf(v)
        stress_visco = eta * inf_strain_rate

        expressions = {}
        expressions['expr.kv_stress'] = stress_visco
        expressions['expr.kv_strain_rate'] = inf_strain_rate

        return {'u': ufl.inner(stress_visco, strain_test) * measure}, expressions


class APForceForm(PredefinedForm):
    """
    Linear functional representing a anterior-posterior (AP) force
    """

    COEFFICIENT_SPEC = {
        'coeff.state.u1': func_spec('CG', 1, 'vector'),
        'coeff.state.v1': func_spec('CG', 1, 'vector'),
        'coeff.prop.eta': func_spec('DG', 0, 'scalar'),
        'coeff.prop.emod': func_spec('DG', 0, 'scalar'),
        'coeff.prop.nu': const_spec('scalar', default_value=0.45),
        'coeff.prop.u_ant': func_spec('DG', 0, 'scalar'),
        'coeff.prop.u_pos': func_spec('DG', 0, 'scalar'),
        'coeff.prop.length': func_spec('DG', 0, 'scalar'),
        'coeff.prop.muscle_stress': func_spec('DG', 0, 'scalar'),
    }

    def init_form(self, coefficients, measure, mesh):
        vector_test = dfn.TestFunction(coefficients['coeff.state.v1'].function_space())

        u1, v1 = coefficients['coeff.state.u1'], coefficients['coeff.state.v1']
        kv_eta = coefficients['coeff.prop.eta']
        emod = coefficients['coeff.prop.emod']
        nu = coefficients['coeff.prop.nu']
        lame_mu = emod / 2 / (1 + nu)

        u_ant = coefficients['coeff.prop.u_ant']  # zero values by default
        u_pos = coefficients['coeff.prop.u_pos']
        length = coefficients['coeff.prop.length']
        muscle_stress = coefficients['coeff.prop.muscle_stress']

        d2u_dz2 = (u_ant - 2 * u1 + u_pos) / length**2
        d2v_dz2 = (u_ant - 2 * v1 + u_pos) / length**2
        force_elast_ap = (lame_mu + muscle_stress) * d2u_dz2
        force_visco_ap = 0.5 * kv_eta * d2v_dz2
        stiffness = ufl.inner(force_elast_ap, vector_test) * measure
        viscous = ufl.inner(force_visco_ap, vector_test) * measure

        expressions = {}

        return {'u': -stiffness - viscous}, expressions


# Add shape effect forms
class ShapeForm(PredefinedForm):
    """
    Linear functional that just adds a shape parameter
    """

    COEFFICIENT_SPEC = {'coeff.prop.umesh': func_spec('CG', 1, 'vector')}

    def init_form(self, coefficients, measure, mesh):
        vector_test = dfn.TestFunction(
            coefficients['coeff.prop.umesh'].function_space()
        )
        umesh = coefficients['coeff.prop.umesh']
        umesh_ufl = ufl.SpatialCoordinate(mesh)

        # NOTE:
        # To find sensitivity w.r.t shape, UFL uses the object
        # `ufl.SpatialCoordinate(mesh)` rather than a `Function` instance.
        # This doesn't have an associated vector of values so you have to
        # store the ufl object and the coefficient vector separately.
        # Code has to manually account for this additional property,
        # for example, when taking shape derivatives
        coefficients['ufl.coeff.prop.umesh'] = umesh_ufl

        expressions = {}

        return {'u': 0 * ufl.inner(umesh_ufl, vector_test) * measure}, expressions


## Form modifiers

def modify_newmark_time_discretization(form: Form) -> Form:
    u1 = form['coeff.state.u1']
    v1 = form['coeff.state.v1']
    a1 = form['coeff.state.a1']

    u0 = dfn.Function(form['coeff.state.u1'].function_space())
    v0 = dfn.Function(form['coeff.state.v1'].function_space())
    a0 = dfn.Function(form['coeff.state.a1'].function_space())

    dt = dfn.Function(form['coeff.prop.rho'].function_space())
    gamma = dfn.Constant(1 / 2)
    beta = dfn.Constant(1 / 4)
    v1_nmk = newmark.newmark_v(u1, u0, v0, a0, dt, gamma, beta)
    a1_nmk = newmark.newmark_a(u1, u0, v0, a0, dt, gamma, beta)

    new_coefficients = {
        'coeff.state.u0': u0,
        'coeff.state.v0': v0,
        'coeff.state.a0': a0,
        'coeff.time.dt': dt,
        'coeff.time.gamma': gamma,
        'coeff.time.beta': beta,
    }

    coefficients = {**form.coefficients, **new_coefficients}

    ufl_forms = {
        key: ufl.replace(ufl_form, {v1: v1_nmk, a1: a1_nmk})
        for key, ufl_form in form.ufl_forms.items()
    }

<<<<<<< HEAD
    return UFLForm(ufl_forms, coefficients, form.expressions)
=======
    return Form(new_functional, coefficients, form.expressions)
>>>>>>> c48481a6


def modify_unary_linearized_forms(form: Form) -> dict[str, dfn.Form]:
    """
    Generate linearized forms representing linearization of the residual wrt different states

    These forms are needed for solving the Hopf bifurcation problem/conditions
    """
    new_coefficients = {}

    # Create coefficients for linearization directions
    for var_name in ['u1', 'v1', 'a1']:
        new_coefficients[f'coeff.dstate.{var_name}'] = dfn.Function(
            form[f'coeff.state.{var_name}'].function_space()
        )
    for var_name in ['p1']:
        new_coefficients[f'coeff.dfsi.{var_name}'] = dfn.Function(
            form[f'coeff.fsi.{var_name}'].function_space()
        )

    # Compute the jacobian bilinear forms
    # unary_form_name = 'f1uva'
    # for var_name in ['u1', 'v1', 'a1']:
    #     form[f'form.bi.d{unary_form_name}_d{var_name}'] = dfn.derivative(form.form, form[f'coeff.state.{var_name}'])
    # for var_name in ['p1']:
    #     form[f'form.bi.d{unary_form_name}_d{var_name}'] = dfn.derivative(form.form, form[f'coeff.fsi.{var_name}'])

    # Take the action of the jacobian linear forms along states to get a new linear
    # dF/dx * delta x, dF/dp * delta p, ...
    linearized_forms = []
    for var_name in ['u1', 'v1', 'a1']:
        # unary_form_name = f'df1uva_{var_name}'
        df_dx = dfn.derivative(form.ufl_forms, form[f'coeff.state.{var_name}'])
        # print(len(df_dx.arguments()))
        # print(len(forms[f'form.un.f1uva'].arguments()))
        linearized_form = dfn.action(
            df_dx, new_coefficients[f'coeff.dstate.{var_name}']
        )
        linearized_forms.append(linearized_form)

    for var_name in ['p1']:
        # unary_form_name = f'df1uva_{var_name}'
        # df_dx = form[f'form.bi.df1uva_d{var_name}']
        df_dx = dfn.derivative(form.ufl_forms, form[f'coeff.fsi.{var_name}'])
        linearized_form = dfn.action(df_dx, new_coefficients[f'coeff.dfsi.{var_name}'])
        linearized_forms.append(linearized_form)

    # Compute the total linearized residual
    new_form = reduce(operator.add, linearized_forms)

    return Form(
        new_form, {**form.coefficients, **new_coefficients}, form.expressions
    )


## Common functions


def _depack_property_ufl_coeff(form_property):
    """
    Return the 'ufl.Coefficient' component from a stored 'coeff.prop.' value

    This mainly handles the shape parameter which is stored as a tuple
    of a function and an associated `ufl.Coefficient`.
    """
    if isinstance(form_property, tuple):
        return form_property[1]
    else:
        return form_property


def dis_contact_gap(gap):
    """
    Return the positive gap
    """
    with warnings.catch_warnings():
        warnings.filterwarnings(
            'ignore',
            category=RuntimeWarning,
            message='invalid value encountered in add',
        )
        positive_gap = (gap + abs(gap)) / 2
    positive_gap = np.where(gap == -np.inf, 0.0, positive_gap)
    return positive_gap


def pressure_contact_cubic_penalty(gap, kcoll):
    """
    Return the cubic penalty pressure
    """
    positive_gap = dis_contact_gap(gap)
    return kcoll * positive_gap**3


def dform_cubic_penalty_pressure(gap, kcoll):
    """
    Return derivatives of the cubic penalty pressure
    """
    positive_gap = dis_contact_gap(gap)
    dpositive_gap = np.sign(gap)
    return kcoll * 3 * positive_gap**2 * dpositive_gap, positive_gap**3


## Generation of new forms
# These functions are mainly for generating forms that are needed for solving
# the transient problem with a time discretization
def gen_residual_bilinear_forms(form: Form) -> dict[str, dfn.Form]:
    """
    Generates bilinear forms representing derivatives of the residual wrt state variables

    If the residual is F(u, v, a; parameters, ...), this function generates
    bilinear forms dF/du, dF/dv, etc...
    """
    bi_forms = {}
    # Derivatives of the displacement residual form wrt all state variables
    initial_state_names = [f'coeff.state.{y}' for y in ('u0', 'v0', 'a0')]
    final_state_names = [f'coeff.state.{y}' for y in ('u1', 'v1', 'a1')]
    manual_state_var_names = [
        name for name in form.keys() if 'coeff.state.manual' in name
    ]

    # This section is for derivatives of the time-discretized residual
    # F(u0, v0, a0, u1; parameters, ...)
    for form_key, f in form.ufl_forms.items():
        for full_var_name in (
            initial_state_names
            + ['coeff.state.u1']
            + manual_state_var_names
            + ['coeff.time.dt', 'coeff.fsi.p1']
        ):
            # f = form.ufl_forms
            x = form[full_var_name]

            var_name = full_var_name.split(".")[-1]
            form_name = f'{form_key}.bi.df1_d{var_name}'
            bi_forms[form_name] = dfn.derivative(f, x)
            bi_forms[f'{form_name}_adj'] = dfn.adjoint(bi_forms[form_name])

    # This section is for derivatives of the original not time-discretized residual
    # F(u1, v1, a1; parameters, ...)
    for form_key, f in form.ufl_forms.items():
        for full_var_name in final_state_names + manual_state_var_names + ['coeff.fsi.p1']:
            # f = form.ufl_forms
            x = form[full_var_name]

            var_name = full_var_name.split(".")[-1]
            form_name = f'{form_key}.bi.df1uva_d{var_name}'
            bi_forms[form_name] = dfn.derivative(f, x)
            try:
                # TODO: This can fail if the form is not sensitive to a coefficient so the derivative
                # is 0
                bi_forms[f'{form_name}_adj'] = dfn.adjoint(bi_forms[form_name])
            except:
                pass

    return bi_forms


def gen_residual_bilinear_property_forms(form: Form) -> dict[str, dfn.Form]:
    """
    Return a dictionary of forms of derivatives of f1 with respect to the various solid parameters
    """
    df1_dsolid = {}
    property_labels = [
        form_name.split('.')[-1]
        for form_name in form.keys()
        if 'coeff.prop' in form_name
    ]
    for prop_name in property_labels:
        prop_coeff = _depack_property_ufl_coeff(form[f'coeff.prop.{prop_name}'])
        try:
            df1_dsolid[prop_name] = dfn.adjoint(
                dfn.derivative(form['form.un.f1'], prop_coeff)
            )
        except RuntimeError:
            df1_dsolid[prop_name] = None

    return df1_dsolid


# These functions are mainly for generating derived forms that are needed for solving
# the hopf bifurcation problem
def gen_hopf_forms(form: Form) -> dict[str, dfn.Form]:
    forms = {}
    # forms.update(modify_unary_linearized_forms(form))

    # unary_form_names = ['f1uva', 'df1uva', 'df1uva_u1', 'df1uva_v1', 'df1uva_a1', 'df1uva_p1']
    # for unary_form_name in unary_form_names:
    #     forms.update(gen_jac_state_forms(unary_form_name, form))
    # for unary_form_name in unary_form_names:
    #     forms.update(gen_jac_property_forms(unary_form_name, form))

    forms.update(gen_jac_state_forms(form.ufl_forms))

    return forms


def gen_jac_state_forms(form: Form) -> dict[str, dfn.Form]:
    """
    Return the derivatives of a unary form wrt all states
    """
    forms = {}
    state_labels = ['u1', 'v1', 'a1']
    for state_name in state_labels:
        df_dx = dfn.derivative(form.ufl_forms, form[f'coeff.state.{state_name}'])
        forms[f'form.bi.dres_d{state_name}'] = df_dx

    state_labels = ['p1']
    for state_name in state_labels:
        df_dx = dfn.derivative(form.ufl_forms, form[f'coeff.fsi.{state_name}'])
        forms[f'form.bi.dres_d{state_name}'] = df_dx

    return forms


def gen_jac_property_forms(form: Form) -> dict[str, dfn.Form]:
    """
    Return the derivatives of a unary form wrt all solid properties
    """
    forms = {}
    property_labels = [
        form_name.split('.')[-1]
        for form_name in form.keys()
        if 'coeff.prop' in form_name
    ]
    for prop_name in property_labels:
        # Special handling for shape
        if prop_name == 'umesh':
            prop_coeff = form[f'ufl.coeff.prop.{prop_name}']
        else:
            prop_coeff = form[f'coeff.prop.{prop_name}']

        try:
            df_dprop = dfn.derivative(form.ufl_forms, prop_coeff)
        except RuntimeError:
            df_dprop = None

        forms[f'form.bi.dres_d{prop_name}'] = df_dprop

    return forms<|MERGE_RESOLUTION|>--- conflicted
+++ resolved
@@ -287,15 +287,6 @@
         coefficients in `coefficients`
     """
 
-<<<<<<< HEAD
-=======
-    _form: dfn.Form
-    _coefficients: CoefficientMapping
-    _expressions: CoefficientMapping
-
-    # TODO: Refactor so that a dictionary of forms is passed in
-    # Each form key would represent one block of the residual
->>>>>>> c48481a6
     def __init__(
         self,
         ufl_forms: dict[str, dfn.Form],
@@ -448,11 +439,7 @@
         for key, expr in new_expressions.items()
     }
 
-<<<<<<< HEAD
-    return UFLForm(new_forms, new_coefficients, new_expressions)
-=======
-    return Form(new_form, new_coefficients, new_expressions)
->>>>>>> c48481a6
+    return Form(new_forms, new_coefficients, new_expressions)
 
 
 def mul_form(form: Form, scalar: float) -> Form:
@@ -463,11 +450,7 @@
     # consistent arguments
     new_forms = {key: scalar * ufl_form for key, ufl_form in form.ufl_forms.items()}
 
-<<<<<<< HEAD
-    return UFLForm(new_forms, form.coefficients, form.expressions)
-=======
-    return Form(new_form, form.coefficients, form.expressions)
->>>>>>> c48481a6
+    return Form(new_forms, form.coefficients, form.expressions)
 
 
 ## Pre-defined linear functionals
@@ -1112,11 +1095,7 @@
         for key, ufl_form in form.ufl_forms.items()
     }
 
-<<<<<<< HEAD
-    return UFLForm(ufl_forms, coefficients, form.expressions)
-=======
-    return Form(new_functional, coefficients, form.expressions)
->>>>>>> c48481a6
+    return Form(ufl_forms, coefficients, form.expressions)
 
 
 def modify_unary_linearized_forms(form: Form) -> dict[str, dfn.Form]:
@@ -1146,29 +1125,31 @@
 
     # Take the action of the jacobian linear forms along states to get a new linear
     # dF/dx * delta x, dF/dp * delta p, ...
-    linearized_forms = []
-    for var_name in ['u1', 'v1', 'a1']:
-        # unary_form_name = f'df1uva_{var_name}'
-        df_dx = dfn.derivative(form.ufl_forms, form[f'coeff.state.{var_name}'])
-        # print(len(df_dx.arguments()))
-        # print(len(forms[f'form.un.f1uva'].arguments()))
-        linearized_form = dfn.action(
-            df_dx, new_coefficients[f'coeff.dstate.{var_name}']
-        )
-        linearized_forms.append(linearized_form)
-
-    for var_name in ['p1']:
-        # unary_form_name = f'df1uva_{var_name}'
-        # df_dx = form[f'form.bi.df1uva_d{var_name}']
-        df_dx = dfn.derivative(form.ufl_forms, form[f'coeff.fsi.{var_name}'])
-        linearized_form = dfn.action(df_dx, new_coefficients[f'coeff.dfsi.{var_name}'])
-        linearized_forms.append(linearized_form)
-
-    # Compute the total linearized residual
-    new_form = reduce(operator.add, linearized_forms)
+    new_ufl_forms = {}
+    for form_key, ufl_form in form.ufl_forms.items():
+        linearized_forms = []
+        for var_name in ['u1', 'v1', 'a1']:
+            # unary_form_name = f'df1uva_{var_name}'
+            df_dx = dfn.derivative(ufl_form, form[f'coeff.state.{var_name}'])
+            # print(len(df_dx.arguments()))
+            # print(len(forms[f'form.un.f1uva'].arguments()))
+            linearized_form = dfn.action(
+                df_dx, new_coefficients[f'coeff.dstate.{var_name}']
+            )
+            linearized_forms.append(linearized_form)
+
+        for var_name in ['p1']:
+            # unary_form_name = f'df1uva_{var_name}'
+            # df_dx = form[f'form.bi.df1uva_d{var_name}']
+            df_dx = dfn.derivative(ufl_form, form[f'coeff.fsi.{var_name}'])
+            linearized_form = dfn.action(df_dx, new_coefficients[f'coeff.dfsi.{var_name}'])
+            linearized_forms.append(linearized_form)
+
+        # Compute the total linearized residual
+        new_ufl_forms[form_key] = reduce(operator.add, linearized_forms)
 
     return Form(
-        new_form, {**form.coefficients, **new_coefficients}, form.expressions
+        new_ufl_forms, {**form.coefficients, **new_coefficients}, form.expressions
     )
 
 
