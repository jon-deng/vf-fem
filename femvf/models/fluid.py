--- conflicted
+++ resolved
@@ -49,11 +49,7 @@
         # displacement and velocity along the surface at state 0 and 1
         area = np.ones(NVERT)
         psub, psup = np.zeros(1), np.zeros(1)
-<<<<<<< HEAD
-        self.control = BlockVec((area, psub, psup), ('area', 'psub', 'psup'))
-=======
-        self.control = BlockVector((usurf, vsurf, psub, psup), labels=[('usurf', 'vsurf', 'psub', 'psup')])
->>>>>>> f703985a
+        self.control = BlockVector((area, psub, psup), ('area', 'psub', 'psup'))
 
         self.properties = self.get_properties_vec(set_default=True)
 
@@ -178,305 +174,7 @@
         'zeta_sep': 0.002/3,
         'zeta_ainv': 2.5*0.002,
         'zeta_lb': 0.002/3,
-<<<<<<< HEAD
         'area_lb': 0.001}
-=======
-        'ygap_lb': 0.001}
-
-    # TODO: Refactor as solve_dres_dcontrol
-    def solve_dqp1_du1(self, adjoint=False):
-        """
-        Return the final flow state
-        """
-        return self.flow_sensitivity(*self.control.vecs, self.properties)
-
-    # TODO: Remove this. Coupling to the solid should be done in a coupling model
-    def solve_dqp1_du1_solid(self, model, adjoint=False):
-        """
-        Return the final flow state
-        """
-        return self.flow_sensitivity_solid(model, *self.control.vecs, self.properties,
-                                           adjoint)
-
-    ## internal methods
-    def pbernoulli(self, qsqr, pref, aref, area, rho):
-        return pref + 1/2*rho*qsqr*(aref**-2 - area**-2)
-
-    def dpbernoulli(self, qsqr, pref, aref, area, rho):
-        dpbern_dsqsr = 1/2*rho*(aref**-2 - area**-2)
-        dpbern_dpref = 1.0
-        dpbern_daref = 1/2*rho*qsqr*-2*aref**-3
-        dpbern_darea = 1/2*rho*qsqr*2*area**-3
-        return dpbern_dsqsr, dpbern_dpref, dpbern_daref, dpbern_darea
-
-    def flow_rate_sqr(self, pref, aref, psep, asep, rho):
-        qsqr = 0.0
-        with np.errstate(divide='raise'):
-            qsqr = 2/rho*(psep - pref)/(aref**-2 - asep**-2)
-        return qsqr
-
-    def dflow_rate_sqr(self, pref, aref, psep, asep, rho):
-        with np.errstate(divide='raise'):
-            qsqr = 2/rho*(psep - pref)/(aref**-2 - asep**-2)
-            dqsqr_dpref = -2/rho/(aref**-2 - asep**-2)
-            dqsqr_dpsep = 2/rho/(aref**-2 - asep**-2)
-            dqsqr_dasep = -2/rho*(psep - pref)/(aref**-2 - asep**-2)**2 * (2/asep**3)
-            return dqsqr_dpref, dqsqr_dpsep, dqsqr_dasep
-
-    def fluid_pressure(self, usurf, vsurf, psub, psup, fluid_props):
-        """
-        Computes the pressure loading at a series of surface nodes according to Pelorson (1994)
-
-        TODO: I think it would make more sense to treat this as a generic Bernoulli pressure
-        calculator. It could be refactored to not use an self variable, instead it would pass a
-        reference surface mesh, and current surface mesh (x, y coordinates of vertices in increasing
-        streamwise direction).
-
-        Parameters
-        ----------
-        surface_state : tuple of (u, v) each of (NUM_VERTICES, GEOMETRIC_DIM) np.ndarray
-            States of the surface vertices, ordered following the flow (increasing x coordinate).
-        fluid_props : BlockVector
-            A dictionary of fluid properties.
-
-        Returns
-        -------
-        q : float
-            The flow rate
-        p : np.ndarray
-            An array of pressure vectors for each each vertex
-        xy_min, xy_sep: (2,) np.ndarray
-            The coordinates of the vertices at minimum and separation areas
-        """
-        flow_sign = np.sign(psub-psup)
-        rho = fluid_props['rho_air']
-        asub = fluid_props['a_sub']
-        asup = fluid_props['a_sup']
-        s = self.s_vertices
-
-        # x = surface_state[0][:-1:2]
-        y = usurf[1::2]
-
-        a = 2 * (fluid_props['y_midline'] - y) * fluid_props['vf_length']
-        asafe = smoothlb(a, 2*fluid_props['ygap_lb']*fluid_props['vf_length'], fluid_props['zeta_lb'])
-
-        # Calculate minimum and separation areas/locations
-        smin, amin = smooth_min_area(s, asafe, fluid_props['zeta_amin'])
-
-        # Bound all areas to the 'smooth' minimum area above
-        # This is done because of the weighting scheme; the smooth min is always slightly larger
-        # then the actual min, which leads to problems in the calculated pressures at very small
-        # areas where small areas can have huge area ratios leading to weird Bernoulli behaviour
-        asafe = smoothlb(asafe, amin, fluid_props['zeta_lb'])
-
-        asep = fluid_props['r_sep'] * amin
-        zeta_sep, zeta_ainv = fluid_props['zeta_sep'], fluid_props['zeta_ainv']
-        ssep = smooth_separation_point(s, smin, asafe, asep, zeta_sep, zeta_ainv, flow_sign)
-
-        # Compute the flow rate based on pressure drop from "reference" to
-        # separation location
-        pref, psep, aref = None, None, None
-        if flow_sign >= 0:
-            pref, aref = psub, asub
-            psep = psup
-        else:
-            pref, aref = psup, asup
-            psep = psub
-
-        qsqr = self.flow_rate_sqr(pref, aref, psep, asep, rho)
-        pbern = self.pbernoulli(qsqr, pref, aref, asafe, rho)
-
-        sepmult = -(flow_sign-1)/2 + flow_sign*smoothstep(self.s_vertices, ssep, alpha=fluid_props['zeta_sep'])
-        p = sepmult * pbern + (1-sepmult)*psep
-        q = flow_sign*qsqr**0.5 *fluid_props['vf_length']
-
-        # These are not really used anywhere, mainly output for debugging purposes
-        idx_min = np.argmax(s>smin)
-        idx_sep = np.argmax(s>ssep)
-        xy_min = usurf.reshape(-1, 2)[idx_min]
-        xy_sep = usurf.reshape(-1, 2)[idx_sep]
-
-        info = {'flow_rate': q,
-                'idx_sep': idx_sep,
-                'idx_min': idx_min,
-                's_sep': ssep,
-                's_min': smin,
-                'xy_min': xy_min,
-                'xy_sep': xy_sep,
-                'a_min': amin,
-                'a_sep': asep,
-                'area': asafe,
-                'pressure': p}
-        return BlockVector((np.array(q), p), labels=[('q', 'p')]), info
-
-    def flow_sensitivity(self, usurf, vsurf, psub, psup, fluid_props):
-        """
-        Return the sensitivities of pressure and flow rate to the surface state.
-
-        Parameters
-        ----------
-        surface_state : tuple of (u, v, a) each of (NUM_VERTICES, GEOMETRIC_DIM) np.ndarray
-            States of the surface vertices, ordered following the flow (increasing x coordinate).
-        fluid_props : BlockVector
-            A dictionary of fluid property keyword arguments.
-        """
-        flow_sign = np.sign(psub-psup)
-        rho = fluid_props['rho_air']
-        asub = fluid_props['a_sub']
-        asup = fluid_props['a_sup']
-        s = self.s_vertices
-
-        # x = surface_state[0][:-1:2]
-        y = usurf[1::2]
-
-        a = 2 * (fluid_props['y_midline'] - y)
-        da_dy = -2
-
-        asafe = smoothlb(a, 2*fluid_props['ygap_lb'], fluid_props['zeta_lb'])
-        dasafe_da = dsmoothlb_df(a, 2*fluid_props['ygap_lb'], fluid_props['zeta_lb'])
-
-        smin, amin = smooth_min_area(s, asafe, fluid_props['zeta_amin'])
-        dsmin_dasafe, damin_dasafe = dsmooth_min_area(s, asafe, fluid_props['zeta_amin'])
-        dsmin_da = dsmin_dasafe*dasafe_da
-        damin_da = damin_dasafe*dasafe_da
-
-        asep = fluid_props['r_sep'] * amin
-        dasep_damin = fluid_props['r_sep']
-        dasep_da = dasep_damin * damin_da
-
-        zeta_sep, zeta_ainv = fluid_props['zeta_sep'], fluid_props['zeta_ainv']
-        ssep = smooth_separation_point(s, smin, asafe, asep, zeta_sep, zeta_ainv, flow_sign)
-        dssep_dsmin, dssep_dasafe, dssep_dasep = \
-            dsmooth_separation_point(s, smin, asafe, asep, zeta_sep, zeta_ainv, flow_sign)
-        dssep_da = (dssep_dsmin*dsmin_da + dssep_dasafe*dasafe_da
-                    + dssep_dasep*dasep_da) #* da_dy
-
-        # Compute the flow rate based on pressure drop from "reference" to
-        # separation location
-        pref, psep, aref = None, None, None
-        if flow_sign >= 0:
-            pref, aref = psub, asub
-            psep = psup
-        else:
-            pref, aref = psup, asup
-            psep = psub
-
-        qsqr = self.flow_rate_sqr(pref, aref, psep, asep, rho)
-        dqsqr_dpref, dqsqr_dpsep, dqsqr_dasep = self.dflow_rate_sqr(pref, aref, psep, asep, rho)
-        dqsqr_da = dqsqr_dasep*dasep_da
-
-        # Find Bernoulli pressure
-        pbern = self.pbernoulli(qsqr, pref, aref, asafe, rho)
-        dpbern_dqsqr, dpbern_dpref, dpbern_daref, dpbern_dasafe = self.dpbernoulli(qsqr, pref, aref, asafe, rho)
-        dpbern_da = dpbern_dasafe*dasafe_da + dpbern_dqsqr*dqsqr_da
-        dpbern_dpref = dpbern_dpref + dpbern_dqsqr*dqsqr_dpref
-        dpbern_dpsep = dpbern_dqsqr*dqsqr_dpsep
-
-        # Correct Bernoulli pressure by applying a smooth mask after separation
-        zeta_sep = fluid_props['zeta_sep']
-        sepmult = -(flow_sign-1)/2 + flow_sign*smoothstep(self.s_vertices, ssep, zeta_sep)
-        dsepmult_da = flow_sign*dsmoothstep_dx0(self.s_vertices, ssep, zeta_sep)[:, None] * dssep_da
-
-        # p = sepmult * pbern + (1-sep_multiplier)*psep
-        dp_da = sepmult[:, None]*dpbern_da + dsepmult_da*pbern[:, None]
-        dp_dpref = sepmult*dpbern_dpref
-        dp_dpsep = sepmult*dpbern_dpsep + (1-sepmult)
-
-        # q = flow_sign*qsqr**0.5*fluid_props
-        dq_dpref = 0.5*flow_sign*qsqr**-0.5 * dqsqr_dpref*fluid_props['vf_length']
-        dq_dpsep = 0.5*flow_sign*qsqr**-0.5 * dqsqr_dpsep*fluid_props['vf_length']
-
-        dp_du = np.zeros((usurf.size//2, usurf.size))
-        dp_du[:, :-1:2] = 0
-        dp_du[:, 1::2] = dp_da*da_dy
-
-        ## Calculate the flow rate sensitivity
-        dq_du = np.zeros(usurf.size)
-        dq_du[1::2] = dqsqr_dasep/(2*qsqr**(1/2)) * dasep_da*da_dy
-
-        dq_dpsub, dp_dpsub, dq_dpsup, dp_dpsup = None, None, None, None
-        if flow_sign >= 0:
-            dq_dpsub, dp_dpsub = dq_dpref, dp_dpref
-            dq_dpsup, dp_dpsup = dq_dpsep, dp_dpsep
-        else:
-            dq_dpsub, dp_dpsub = dq_dpsep, dp_dpsep
-            dq_dpsup, dp_dpsup = dq_dpref, dp_dpref
-
-        return dq_du, dp_du, dq_dpsub, dp_dpsub, dq_dpsup, dp_dpsup
-
-    def dres_dcontrol(self):
-        pass
-
-    def flow_sensitivity_solid(self, model, usurf, vsurf, psub, psup, fluid_props, adjoint=False):
-        """
-        Returns sparse mats/vecs for the sensitivity of pressure and flow rate to displacement.
-
-        TODO: This function is a bit weird as a dense block in a sparse matrix is set
-
-        Parameters
-        ----------
-        model
-        surface_state : tuple of (u, v, a) each of (NUM_VERTICES, GEOMETRIC_DIM) np.ndarray
-            States of the surface vertices, ordered following the flow (increasing x coordinate).
-
-        Returns
-        -------
-        dp_du : PETSc.Mat
-            Sensitivity of pressure with respect to displacement
-        dq_du : PETSc.Vec
-            Sensitivity of flow rate with respect to displacement
-        """
-        _dq_du, _dp_du, *_ = self.flow_sensitivity(usurf, vsurf, psub, psup, fluid_props)
-
-        dp_du = PETSc.Mat().create(PETSc.COMM_SELF)
-        dp_du.setType('aij')
-
-        shape = None
-        if not adjoint:
-            shape = (self.state1['p'].size, model.solid.vert_to_vdof.size)
-        else:
-            shape = (model.solid.vert_to_vdof.size, self.state1['p'].size)
-        dp_du.setSizes(shape)
-        dp_du.setUp()
-
-        pressure_vertices = model.fsi_verts
-        solid_dofs, fluid_dofs = model.get_fsi_vector_dofs()
-        # ()
-        rows, cols = None, None
-        if not adjoint:
-            rows = np.arange(self.state1['p'].size, dtype=np.int32)
-            cols = solid_dofs
-        else:
-            rows = solid_dofs
-            cols = np.arange(self.state1['p'].size, dtype=np.int32)
-
-        nnz = np.zeros(dp_du.size[0], dtype=np.int32)
-        nnz[rows] = cols.size
-
-        dp_du.setPreallocationNNZ(nnz)
-
-        vals = None
-        if not adjoint:
-            vals = _dp_du
-        else:
-            vals = _dp_du.T
-
-        # I think the rows have to be in increasing order for setValues when you set multiple rows
-        # at once. This is not true for assembling the adjoint version so I set one row at a time in
-        # a loop. Otherwise you could do it this way
-        # dp_du.setValues(rows, cols, vals)
-        for ii, row in enumerate(rows):
-            # Pressure dofs are ordered from 0 to #dofs so that's why the index is `i` on `vals`
-            dp_du.setValues(row, cols, vals[ii, :])
-
-        dp_du.assemblyBegin()
-        dp_du.assemblyEnd()
-
-        dq_du = dfn.Function(model.solid.vector_fspace).vector()
-        dq_du[model.solid.vert_to_vdof.reshape(-1, 2)[pressure_vertices].flat] = _dq_du
-
-        return dq_du, dp_du
->>>>>>> f703985a
 
     ## Model res sensitivity interface
     def res(self):
@@ -501,7 +199,7 @@
 
     def apply_dres_dcontrol(self, x):
         raise NotImplementedError()
-        
+
     def apply_dres_dcontrol_adj(self, x):
         raise NotImplementedError()
 
@@ -576,8 +274,8 @@
     asep = fluid_props['r_sep'] * amin
     zeta_sep, zeta_ainv = fluid_props['zeta_sep'], fluid_props['zeta_ainv']
     ssep = smooth_separation_point(s, smin, asafe, asep, zeta_sep, zeta_ainv, flow_sign)
-    
-    # Compute the flow rate based on pressure drop from "reference" to 
+
+    # Compute the flow rate based on pressure drop from "reference" to
     # separation location
     pref, psep, aref = None, None, None
     if flow_sign >= 0:
@@ -597,7 +295,7 @@
     # These are not really used anywhere, mainly output for debugging purposes
     idx_min = np.argmax(s>smin)
     idx_sep = np.argmax(s>ssep)
-    
+
     info = {'flow_rate': q,
             'idx_sep': idx_sep,
             'idx_min': idx_min,
@@ -607,7 +305,7 @@
             'a_sep': asep,
             'area': asafe,
             'pressure': p}
-    return BlockVec((np.array(q), p), ('q', 'p')), info
+    return BlockVector((np.array(q), p), ('q', 'p')), info
 
 def flow_sensitivity(s, area, psub, psup, fluid_props):
     """
@@ -647,7 +345,7 @@
     dssep_da = (dssep_dsmin*dsmin_da + dssep_dasafe*dasafe_da
                 + dssep_dasep*dasep_da) #* da_dy
 
-    # Compute the flow rate based on pressure drop from "reference" to 
+    # Compute the flow rate based on pressure drop from "reference" to
     # separation location
     pref, psep, aref = None, None, None
     if flow_sign >= 0:
