"""
This module defines the basic interface for a transient model.
"""

from typing import TypeVar, Union, Optional, Any
from numpy.typing import NDArray

from petsc4py import PETSc
import jax
import numpy as np
import dolfin as dfn

from blockarray import subops, linalg
from blockarray import blockvec as bv, blockmat as bm
from blockarray.subops import diag_mat, zero_mat

import functools

from femvf.residuals import solid as slr, fluid as flr
from femvf.solverconst import DEFAULT_NEWTON_SOLVER_PRM

from nonlineq import newton_solve, iterative_solve

T = TypeVar('T')
Vector = Union[subops.DfnVector, subops.GenericSubarray, subops.PETScVector]
Matrix = Union[subops.DfnMatrix, subops.GenericSubarray, subops.PETScMatrix]

BlockVec = bv.BlockVector[Vector]
BlockMat = bm.BlockMatrix[Matrix]


class BaseTransientModel:
    """
    This object represents the equations defining a system over one time step.

    The residual represents the error in the equations for a time step given by:
        F(u1, u0, g, p, dt)
        where
        u1, u0 : final/initial states of the system
        g : control vector at the current time (i.e. index 1)
        p : properties (constant in time)
        dt : time step

    Derivatives of F w.r.t u1, u0, g, p, dt and adjoint of those operators should all be
    defined.
    """

    ## Parameter setting functions

    @property
    def dt(self):
        """
        Return/set the time step
        """
        raise NotImplementedError(f"Subclass {type(self)} must implement this function")

    def set_ini_state(self, state0: BlockVec):
        """
        Set the initial state (`self.state0`)

        Parameters
        ----------
        state0: BlockVec
            The state to set
        """
        raise NotImplementedError(f"Subclass {type(self)} must implement this function")

    def set_fin_state(self, state1: BlockVec):
        """
        Set the final state (`self.state1`)

        Parameters
        ----------
        state1: BlockVec
            The state to set
        """
        raise NotImplementedError(f"Subclass {type(self)} must implement this function")

    def set_control(self, control: BlockVec):
        """
        Set the control (`self.control`)

        Parameters
        ----------
        control: BlockVec
            The controls to set
        """
        raise NotImplementedError(f"Subclass {type(self)} must implement this function")

    def set_prop(self, prop: BlockVec):
        """
        Set the properties (`self.prop`)

        Parameters
        ----------
        prop: BlockVec
            The properties to set
        """
        raise NotImplementedError(f"Subclass {type(self)} must implement this function")

    ## Residual and sensitivity methods
    def assem_res(self) -> BlockVec:
        """
        Return the residual of the current time step
        """
        raise NotImplementedError(f"Subclass {type(self)} must implement this function")

    def assem_dres_dstate0(self) -> BlockMat:
        """
        Return the residual sensitivity to the initial state for the time step
        """
        raise NotImplementedError(f"Subclass {type(self)} must implement this function")

    def assem_dres_dstate1(self) -> BlockMat:
        """
        Return the residual sensitivity to the final state for the time step
        """
        raise NotImplementedError(f"Subclass {type(self)} must implement this function")

    def assem_dres_dcontrol(self) -> BlockMat:
        """
        Return the residual sensitivity to the control for the time step
        """
        raise NotImplementedError(f"Subclass {type(self)} must implement this function")

    def assem_dres_dprops(self) -> BlockMat:
        """
        Return the residual sensitivity to the properties for the time step
        """
        raise NotImplementedError(f"Subclass {type(self)} must implement this function")

    ## Solver methods
    def solve_state1(
        self, state1: BlockVec, options: Optional[dict[str, Any]]
    ) -> tuple[BlockVec, dict[str, Any]]:
        """
        Solve for the final state for the time step

        Parameters
        ----------
        state1: BlockVec
            An initial guess for the final state. For nonlinear models, this
            serves as the initial guess for an iterative procedure.

        Returns
        -------
        BlockVec
            The final state at the end of the time step
        dict
            A dictionary of information about the solution. This depends on the
            solver but usually includes information like: the number of
            iterations, residual error, etc.
        """
        raise NotImplementedError(f"Subclass {type(self)} must implement this function")

    # NOTE: If you want to take derivatives of Transient models, you will need
    # to implement solvers for the jacobian and its adjoint
    # (`solve_dres_dstate1` and `solve_dres_dstate1_adj`).
    # In addition you'll need adjoints of all the `assem_*` functions
    # Currently some of these functions are left over from a previous implementation
    # but no longer work due to code changes.


## Solid type models

from femvf.equations import newmark
from femvf.equations import form
from .assemblyutils import FormAssembler


def depack_form_coefficient_function(form_coefficient):
    """
    Return the coefficient `Function` instance from a `forms` dict value

    This function mainly handles tuple coefficents which occurs
    for the shape parameter
    """
    #
    if isinstance(form_coefficient, tuple):
        # tuple coefficients consist of a `(function, ufl_object)` tuple
        coefficient, _ = form_coefficient
    else:
        coefficient = form_coefficient
    return coefficient


def properties_bvec_from_forms(forms, defaults=None):
    defaults = {} if defaults is None else defaults
    prop_labels = [
        form_name.split('.')[-1]
        for form_name in forms.keys()
        if 'coeff.prop' == form_name[: len('coeff.prop')]
    ]
    vecs = []
    for prop_label in prop_labels:
        coefficient = depack_form_coefficient_function(
            forms['coeff.prop.' + prop_label]
        )

        # Generally the size of the vector comes directly from the property;
        # i.e. constants are size 1, scalar fields have size matching number of dofs, etc.
        # The time step `dt` is a special case since it is size 1 but is specificied as a field as
        # a workaround in order to take derivatives
        if (
            isinstance(coefficient, dfn.function.constant.Constant)
            or prop_label == 'dt'
        ):
            vec = np.ones(coefficient.values().size)
            vec[:] = coefficient.values()
        else:
            vec = coefficient.vector().copy()

        if prop_label in defaults:
            vec[:] = defaults[prop_label]

        vecs.append(vec)

    return bv.BlockVector(vecs, labels=[prop_labels])


class FenicsModel(BaseTransientModel):
    """
    Class representing the discretized governing equations of a solid
    """

    def __init__(self, residual: slr.FenicsResidual):

        # Modify the input residual + form with newmark time-discretization

        new_form = form.modify_newmark_time_discretization(residual.form)
        residual = slr.FenicsResidual(
            new_form,
            residual._mesh,
            residual._mesh_functions,
            residual._mesh_subdomains
        )

        self._residual = residual

        ## Define the state/controls/properties
        u0 = self.residual.form['coeff.state.u0']
        v0 = self.residual.form['coeff.state.v0']
        a0 = self.residual.form['coeff.state.a0']
        u1 = self.residual.form['coeff.state.u1']
        v1 = self.residual.form['coeff.state.v1']
        a1 = self.residual.form['coeff.state.a1']

        self.state0 = bv.BlockVector(
            (u0.vector(), v0.vector(), a0.vector()), labels=[('u', 'v', 'a')]
        )
        self.state1 = bv.BlockVector(
            (u1.vector(), v1.vector(), a1.vector()), labels=[('u', 'v', 'a')]
        )
        self.control = bv.BlockVector(
            (self.residual.form['coeff.fsi.p1'].vector(),), labels=[('p',)]
        )
        self.prop = properties_bvec_from_forms(self.residual.form)
        self.set_prop(self.prop)

<<<<<<< HEAD
        # TODO: Refactor handling of multiple `ufl_forms`
        # This is super unclear right now
        self.FORM_KEY = 'u'
        for form_key in residual.form.ufl_forms:
            self.cached_form_assemblers = {
                key: CachedFormAssembler(biform, keep_diagonal=True)
                for key, biform in bilinear_forms.items()
                if form_key in key
            }
            self.cached_form_assemblers[f'{form_key}.un.f1'] = CachedFormAssembler(
                self.residual.form.ufl_forms[form_key]
            )
=======
        self._assembler = FormAssembler(new_form)

    @property
    def assembler(self):
        return self._assembler
>>>>>>> c48481a6

    @property
    def residual(self) -> slr.FenicsResidual:
        return self._residual

    @property
    def XREF(self) -> dfn.Function:
        xref = self.state0.sub[0].copy()
        function_space = self.residual.form['coeff.state.u1'].function_space()
        n_subspace = function_space.num_sub_spaces()

        xref[:] = (
            function_space.tabulate_dof_coordinates()[::n_subspace, :]
            .reshape(-1)
            .copy()
        )
        return xref

    @property
    def solid(self) -> 'FenicsModel':
        return self

    ## Parameter setting functions
    @property
    def dt(self):
        return self.residual.form['coeff.time.dt'].vector()[0]

    @dt.setter
    def dt(self, value):
        self.residual.form['coeff.time.dt'].vector()[:] = value

    def set_ini_state(self, state):
        """
        Sets the initial state variables, (u, v, a)

        Parameters
        ----------
        u0, v0, a0 : array_like
        """
        self.state0[:] = state

    def set_fin_state(self, state):
        """
        Sets the final state variables.

        Note that the solid forms are in displacement form so only the displacement is needed as an
        initial guess to solve the solid equations. The state `v1` and `a1` are specified explicitly
        by the Newmark relations once you solve for `u1`.

        Parameters
        ----------
        u1, v1, a1 : array_like
        """
        self.state1[:] = state

    def set_control(self, p1):
        self.control[:] = p1

    def set_prop(self, prop):
        """
        Sets the properties of the solid

        Properties are essentially all settable values that are not states. In UFL, all things that
        can have set values are `coefficients`, but this ditinguishes between state coefficients,
        and other property coefficients.

        Parameters
        ----------
        prop : Property / dict-like
        """
        for key, value in prop.sub_items():
            # TODO: Check types to make sure the input property is compatible with the solid type
            coefficient = self.residual.form['coeff.prop.' + key]

            # If the property is a field variable, values have to be assigned to every spot in
            # the vector
            if isinstance(coefficient, dfn.function.constant.Constant):
                coefficient.assign(dfn.Constant(np.squeeze(value)))
            else:
                coefficient.vector()[:] = value

        # If a shape parameter exists, it needs special handling to update the mesh coordinates
        if 'coeff.prop.umesh' in self.residual.form:
            u_mesh_coeff = self.residual.form['coeff.prop.umesh']

            mesh = self.residual.mesh()
            fspace = self.residual.form['coeff.state.u1'].function_space()
            ref_mesh_coord = self.residual.ref_mesh_coords
            VERT_TO_VDOF = dfn.vertex_to_dof_map(fspace)
            dmesh_coords = np.array(u_mesh_coeff.vector()[VERT_TO_VDOF]).reshape(
                ref_mesh_coord.shape
            )
            mesh_coord = ref_mesh_coord + dmesh_coords
            mesh.coordinates()[:] = mesh_coord

    ## Residual and sensitivity functions
    def assem_res(self):
        dt = self.dt
        u1, v1, a1 = self.state1.sub_blocks.flat

        res = self.state1.copy()
        values = [
<<<<<<< HEAD
            self.cached_form_assemblers['u.un.f1'].assemble(),
=======
            self.assembler.assemble('form'),
>>>>>>> c48481a6
            v1 - newmark.newmark_v(u1, *self.state0.sub_blocks, dt),
            a1 - newmark.newmark_a(u1, *self.state0.sub_blocks, dt),
        ]
        res[:] = values
        for bc in self.residual.dirichlet_bcs['coeff.state.u1']:
            bc.apply(res.sub['u'])
        return res

    @functools.cached_property
    def _const_assem_dres_dstate1(self):
        # These are constant matrices that only have to be computed once
        N = self.state1.bshape[0][0]
        # dfu_du = dfn.PETScMatrix(diag_mat(N, 1))
        dfu_du = None
        dfu_dv = dfn.PETScMatrix(zero_mat(N, N))
        dfu_da = dfn.PETScMatrix(zero_mat(N, N))

        dfv_du = dfn.PETScMatrix(diag_mat(N, 1))
        dfv_dv = dfn.PETScMatrix(diag_mat(N, 1))
        dfv_da = dfn.PETScMatrix(zero_mat(N, N))

        dfa_du = dfn.PETScMatrix(diag_mat(N, 1))
        dfa_dv = dfn.PETScMatrix(zero_mat(N, N))
        dfa_da = dfn.PETScMatrix(diag_mat(N, 1))
        return (dfu_du, dfu_dv, dfu_da, dfv_du, dfv_dv, dfv_da, dfa_du, dfa_dv, dfa_da)

    def assem_dres_dstate1(self):
        # BUG: Applying BCs to a tensor (`dfn.PETScMatrix()`) then
        # trying to reassemble into that tensor seems to cause problems.
        # This is done with the `cached_form_assembler` since it caches the
        # tensor it applies on
<<<<<<< HEAD
        dfu_du = dfn.assemble(
            self.cached_form_assemblers['u.bi.df1_du1'].form,
            tensor=dfn.PETScMatrix(),
        )
        # dfu_du = self.cached_form_assemblers['u.bi.df1_du1'].assemble()
=======
        dfu_du = self.assembler.assemble_derivative('form', 'coeff.state.u1')
>>>>>>> c48481a6
        for bc in self.residual.dirichlet_bcs['coeff.state.u1']:
            bc.apply(dfu_du)

        (_, dfu_dv, dfu_da, dfv_du, dfv_dv, dfv_da, dfa_du, dfa_dv, dfa_da) = (
            self._const_assem_dres_dstate1
        )
        dfv_du = -newmark.newmark_v_du1(self.dt) * dfv_du
        dfa_du = -newmark.newmark_a_du1(self.dt) * dfa_du

        submats = [
            dfu_du,
            dfu_dv,
            dfu_da,
            dfv_du,
            dfv_dv,
            dfv_da,
            dfa_du,
            dfa_dv,
            dfa_da,
        ]
        return bm.BlockMatrix(
            submats, shape=(3, 3), labels=2 * self.state1.labels, check_bshape=False
        )

    def assem_dres_dstate0(self):
        assert len(self.state1.bshape) == 1
        N = self.state1.bshape[0][0]

<<<<<<< HEAD
        dfu_du = self.cached_form_assemblers['u.bi.df1_du0'].assemble()
        dfu_dv = self.cached_form_assemblers['u.bi.df1_dv0'].assemble()
        dfu_da = self.cached_form_assemblers['u.bi.df1_da0'].assemble()
=======
        dfu_du = self.assembler.assemble_derivative('form', 'coeff.state.u0')
        dfu_dv = self.assembler.assemble_derivative('form', 'coeff.state.v0')
        dfu_da = self.assembler.assemble_derivative('form', 'coeff.state.a0')
>>>>>>> c48481a6
        for mat in (dfu_du, dfu_dv, dfu_da):
            for bc in self.residual.dirichlet_bcs['coeff.state.u1']:
                bc.apply(mat)

        dfv_du = dfn.PETScMatrix(diag_mat(N, 0 - newmark.newmark_v_du0(self.dt)))
        dfv_dv = dfn.PETScMatrix(diag_mat(N, 0 - newmark.newmark_v_dv0(self.dt)))
        dfv_da = dfn.PETScMatrix(diag_mat(N, 0 - newmark.newmark_v_da0(self.dt)))

        dfa_du = dfn.PETScMatrix(diag_mat(N, 0 - newmark.newmark_a_du0(self.dt)))
        dfa_dv = dfn.PETScMatrix(diag_mat(N, 0 - newmark.newmark_a_dv0(self.dt)))
        dfa_da = dfn.PETScMatrix(diag_mat(N, 0 - newmark.newmark_a_da0(self.dt)))

        submats = [
            dfu_du,
            dfu_dv,
            dfu_da,
            dfv_du,
            dfv_dv,
            dfv_da,
            dfa_du,
            dfa_dv,
            dfa_da,
        ]
        return bm.BlockMatrix(submats, shape=(3, 3), labels=2 * self.state1.labels)

    def assem_dres_dcontrol(self):
        N = self.state1.bshape[0][0]
        M = self.control.bshape[0][0]

        # It should be hardcoded that the control is just the surface pressure
        assert self.control.shape[0] == 1
<<<<<<< HEAD
        dfu_dcontrol = self.cached_form_assemblers['u.bi.df1_dp1'].assemble()
=======
        dfu_dcontrol = self.assembler.assemble_derivative('form', 'coeff.fsi.p1')
>>>>>>> c48481a6
        dfv_dcontrol = dfn.PETScMatrix(zero_mat(N, M))

        submats = [[dfu_dcontrol], [dfv_dcontrol]]
        return bm.BlockMatrix(submats, labels=self.state1.labels + self.control.labels)

    def assem_dres_dprops(self):
        raise NotImplementedError("Not implemented yet!")

    ## Solver functions
    def solve_state1(self, state1, options=None):
        if options is None:
            options = DEFAULT_NEWTON_SOLVER_PRM

        x = state1.copy()

        def linearized_subproblem(state):
            """
            Return a solver and residual corresponding to the linearized subproblem

            Returns
            -------
            assem_res : callable() -> type(state)
            solver : callable(type(state)) -> type(state)
            """
            self.set_fin_state(state)
            assem_res = self.assem_res

            def solve(res):
                dres_dstate1 = self.assem_dres_dstate1()
                return self.solve_dres_dstate1(dres_dstate1, x, res)

            return assem_res, solve

        state_n, solve_info = newton_solve(
            state1, linearized_subproblem, params=options
        )
        return state_n, solve_info

    def solve_dres_dstate1(self, dres_dstate1, x, b):
        """
        Solve the linearized residual problem

        This solution has a special format due to the Newmark time discretization.
        As a result, the below code only has to do one matrix solve (for the 'u'
        residual).
        """
        # dres_dstate1 = self.assem_dres_dstate1()

        dfu1_du1 = dres_dstate1.sub['u', 'u']
        dfv1_du1 = dres_dstate1.sub['v', 'u']
        dfa1_du1 = dres_dstate1.sub['a', 'u']

        bu, bv, ba = b.sub_blocks

        xu = x.sub['u']
        dfn.solve(dfu1_du1, xu, bu, 'petsc')
        x['v'][:] = bv - dfv1_du1 * xu
        x['a'][:] = ba - dfa1_du1 * xu

        return x

    def solve_dres_dstate1_adj(self, dres_dstate1_adj, x, b):
        """
        Solve the linearized adjoint residual problem

        This solution has a special format due to the Newmark time discretization.
        As a result, the below code only has to do one matrix solve (for the 'u'
        residual).
        """
        # Form key matrices
        dfu_du = dres_dstate1_adj.sub['u', 'u']
        dfv_du = dres_dstate1_adj.sub['v', 'u']
        dfa_du = dres_dstate1_adj.sub['a', 'u']

        # Solve A^T b = x
        bu, bv, ba = b.sub_blocks
        x.sub['a'][:] = ba
        x.sub['v'][:] = bv

        rhs_u = bu - (dfv_du * b['v'] + dfa_du * b['a'])
        dfn.solve(dfu_du, x['u'], rhs_u, 'petsc')
        return x


class NodalContactModel(FenicsModel):
    """
    This class modifies the default behaviour of the solid to implement contact
    pressures interpolated with the displacement function space. This involves
    manual modification of the matrices generated by FEniCS.
    """

    def set_fin_state(self, state):
        # This sets the 'standard' state variables u/v/a
        super().set_fin_state(state)

        self.residual.form['coeff.state.manual.tcontact'].vector()[:] = (
            self._contact_traction(state.sub['u'])
        )

    def assem_dres_dstate1(self):
        dres_dstate1 = super().assem_dres_dstate1()

        _ = dres_dstate1.sub['u', 'u']
        _ += self._assem_dresu_du_contact()
        return dres_dstate1

    def _contact_traction(self, u):
        # This computes the nodal values of the contact traction function
        XREF = self.XREF
        ycontact = self.residual.form['coeff.prop.ycontact'].values()[0]
        ncontact = self.residual.form['coeff.prop.ncontact'].values()
        kcontact = self.residual.form['coeff.prop.kcontact'].values()[0]

        ndim = self.residual.form['coeff.state.u0'].ufl_shape[0]
        gap = np.dot((XREF + u)[:].reshape(-1, ndim), ncontact) - ycontact
        tcontact = (
            (-form.pressure_contact_cubic_penalty(gap, kcontact)[:, None] * ncontact)
            .reshape(-1)
            .copy()
        )
        return tcontact

    def _assem_dresu_du_contact(self, adjoint=False):
        # Compute things needed to find sensitivities of contact pressure
<<<<<<< HEAD
        dfu2_dtcontact = None
        if adjoint:
            dfu2_dtcontact = self.cached_form_assemblers[
                'u.bi.df1uva_dtcontact_adj'
            ].assemble()
        else:
            dfu2_dtcontact = self.cached_form_assemblers[
                'u.bi.df1uva_dtcontact'
            ].assemble()
=======
        dfu2_dtcontact = self.assembler.assemble_derivative(
            'form', 'coeff.state.manual.tcontact', adjoint=adjoint
        )
>>>>>>> c48481a6

        XREF = self.XREF
        kcontact = self.residual.form['coeff.prop.kcontact'].values()[0]
        ycontact = self.residual.form['coeff.prop.ycontact'].values()[0]
        u1 = self.residual.form['coeff.state.u1'].vector()
        ncontact = self.residual.form['coeff.prop.ncontact'].values()
        gap = (
            np.dot((XREF + u1)[:].reshape(-1, ncontact.shape[-1]), ncontact) - ycontact
        )
        dgap_du = ncontact

        # FIXME: This code below only works if n is aligned with the x/y axes.
        # for a general collision plane normal, the operation 'df_dtc*dtc_du' will
        # have to be represented by a block diagonal dtc_du (need to loop in python to do this). It
        # reduces to a diagonal if n is aligned with a coordinate axis.
        dtcontact_du2 = self.residual.form['coeff.state.u1'].vector().copy()
        dpcontact_dgap, _ = form.dform_cubic_penalty_pressure(gap, kcontact)
        dtcontact_du2[:] = np.array((-dpcontact_dgap[:, None] * dgap_du).reshape(-1))

        if adjoint:
            dfu2_dtcontact.mat().diagonalScale(dtcontact_du2.vec(), None)
        else:
            dfu2_dtcontact.mat().diagonalScale(None, dtcontact_du2.vec())
        dfu2_du2_contact = dfu2_dtcontact
        return dfu2_du2_contact


## Fluid type models

from .jaxutils import blockvec_to_dict, flatten_nested_dict

class JaxModel(BaseTransientModel):

    def __init__(self, residual: flr.JaxResidual):
        self._residual = residual

        res, (state, control, prop) = residual.res, residual.res_args

        self._res = jax.jit(res)
        self._dres = lambda state, control, prop, tangents: jax.jvp(
            res, (state, control, prop), tangents
        )[1]

        self.state0 = bv.BlockVector(list(state.values()), labels=[list(state.keys())])
        self.state1 = self.state0.copy()

        self.control = bv.BlockVector(
            list(control.values()), labels=[list(control.keys())]
        )

        self.prop = bv.BlockVector(list(prop.values()), labels=[list(prop.keys())])

        self.primals = (
            blockvec_to_dict(self.state1),
            blockvec_to_dict(self.control),
            blockvec_to_dict(self.prop),
        )

    @property
    def residual(self) -> flr.JaxResidual:
        return self._residual

    @property
    def fluid(self):
        return self

    ## Parameter setting functions
    @property
    def dt(self):
        return self._dt

    @dt.setter
    def dt(self, value):
        self._dt = value

    def set_ini_state(self, state):
        """
        Set the initial fluid state
        """
        self.state0[:] = state

    def set_fin_state(self, state):
        """
        Set the final fluid state
        """
        self.state1[:] = state

    def set_control(self, control):
        """
        Set the final surface displacement and velocity
        """
        self.control[:] = control

    def set_prop(self, prop):
        """
        Set the fluid properties
        """
        self.prop[:] = prop

    ## Residual functions
    # TODO: Make remaining residual/solving functions
    def assem_res(self):
        labels = self.state1.labels
        subvecs = self._res(*self.primals)
        subvecs, shape = flatten_nested_dict(subvecs, labels)
        return bv.BlockVector(subvecs, shape, labels)

    ## Solver functions
    def solve_state1(self, state1, options=None):
        """
        Return the final flow state
        """
        info = {}
        return self.state1 - self.assem_res(), info

## Coupled models

from . import fsi

class BaseTransientFSIModel(BaseTransientModel):
    """
    Represents a coupled system of a solid and fluid(s) models

    Parameters
    ----------
    solid, fluid

    Attributes
    ----------
    solid : Solid
        A solid model object
    fluids : list[Fluid]
        A collection of 1D fluid model objects
    solid_fsi_dofs, fluid_fsi_dofs : Union[list[NDArray], NDArray]
        A collection of corresponding DOF arrays for fluid/structure interaction
        on the solid and fluid models, respectively.
        If there are `n` fluid models, then there must be `n` DOF arrays on both
        solid and fluid models.
        Note that while each DOF array
    """

    # TODO: Get rid of multiple fluid models
    def __init__(
        self,
        solid: FenicsModel,
        fluids: Union[list[JaxModel], JaxModel],
        solid_fsi_dofs: Union[list[NDArray], NDArray],
        fluid_fsi_dofs: Union[list[NDArray], NDArray],
    ):
        if isinstance(fluids, list):
            fluids = tuple(fluids)
            fluid_fsi_dofs = tuple(fluid_fsi_dofs)
            solid_fsi_dofs = tuple(solid_fsi_dofs)
        elif isinstance(fluids, tuple):
            pass
        else:
            fluids = (fluids,)
            fluid_fsi_dofs = (fluid_fsi_dofs,)
            solid_fsi_dofs = (solid_fsi_dofs,)
        self.solid = solid
        self.fluids = fluids

        ## Specify state, controls, and properties
        fluid_state0 = bv.concatenate_with_prefix(
            [fluid.state0 for fluid in fluids], 'fluid'
        )
        fluid_state1 = bv.concatenate_with_prefix(
            [fluid.state1 for fluid in fluids], 'fluid'
        )
        self.state0 = bv.concatenate([self.solid.state0, fluid_state0])
        self.state1 = bv.concatenate([self.solid.state1, fluid_state1])
        self.fluid_state0 = fluid_state0
        self.fluid_state1 = fluid_state1

        # The control is just the subglottal and supraglottal pressures
        self.control = bv.concatenate_with_prefix(
            [fluid.control[1:] for fluid in self.fluids], 'fluid'
        )

        _self_properties = bv.BlockVector((np.array([1.0]),), (1,), (('ymid',),))
        fluid_props = bv.concatenate_with_prefix(
            [fluid.prop for fluid in self.fluids], 'fluid'
        )
        self.prop = bv.concatenate([self.solid.prop, fluid_props, _self_properties])

        ## FSI related stuff
        (
            fsimaps,
            solid_area,
            dflcontrol_dslstate,
            dslcontrol_dflstate,
            dflcontrol_dslprops,
        ) = fsi.make_coupling_stuff(solid, fluids, solid_fsi_dofs, fluid_fsi_dofs)
        self._fsimaps = fsimaps
        self._solid_area = solid_area
        self._dflcontrol_dslstate = dflcontrol_dslstate
        self._dslcontrol_dflstate = dslcontrol_dflstate
        self._dflcontrol_dslprops = dflcontrol_dslprops

        # Make null `BlockMatrix`s relating fluid/solid states
        mats = [
            [subops.zero_mat(slvec.size, flvec.size) for flvec in fluid_state0.blocks]
            for slvec in self.solid.state0.blocks
        ]
        self._null_dslstate_dflstate = bm.BlockMatrix(mats)
        mats = [
            [
                subops.zero_mat(flvec.size, slvec.size)
                for slvec in self.solid.state0.blocks
            ]
            for flvec in fluid_state0.blocks
        ]
        self._null_dflstate_dslstate = bm.BlockMatrix(mats)

    @property
    def fsimaps(self):
        """
        Return the FSI map object
        """
        return self._fsimaps

    # These have to be defined to exchange data between fluid/solid domains
    # Explicit/implicit coupling methods may define these in different ways to
    # achieve the desired coupling
    def _set_ini_solid_state(self, uva0: bv.BlockVector):
        raise NotImplementedError("Subclasses must implement this method")

    def _set_fin_solid_state(self, uva1: bv.BlockVector):
        raise NotImplementedError("Subclasses must implement this method")

    def _set_ini_fluid_state(self, qp0: bv.BlockVector):
        raise NotImplementedError("Subclasses must implement this method")

    def _set_fin_fluid_state(self, qp1: bv.BlockVector):
        raise NotImplementedError("Subclasses must implement this method")

    ## Parameter setting methods
    @property
    def dt(self):
        return self.solid.dt

    @dt.setter
    def dt(self, value):
        self.solid.dt = value
        for fluid in self.fluids:
            fluid.dt = value

    def set_ini_state(self, state):
        sl_state, fl_state = bv.chunk(
            state, (self.solid.state0.size, self.fluid_state0.size)
        )

        self._set_ini_solid_state(sl_state)
        self._set_ini_fluid_state(fl_state)

    def set_fin_state(self, state):
        sl_state, fl_state = bv.chunk(
            state, (self.solid.state1.size, self.fluid_state1.size)
        )

        self._set_fin_solid_state(sl_state)
        self._set_fin_fluid_state(fl_state)

    def set_control(self, control):
        self.control[:] = control

        chunk_sizes = len(self.fluids) * [2]
        control_chunks = bv.chunk(self.control, chunk_sizes)

        for n, control in enumerate(control_chunks):
            for key, value in control.sub_items():
                key_postfix = '.'.join(key.split('.')[1:])
                self.fluids[n].control[key_postfix][:] = value

    def set_prop(self, prop):
        self.prop[:] = prop

        # The final `+ [1]` accounts for the 'ymid' property
        chunk_sizes = [model.prop.size for model in (self.solid,) + self.fluids] + [1]
        prop_chunks = bv.chunk(self.prop, chunk_sizes)[:-1]
        prop_setters = [self.solid.set_prop] + [fluid.set_prop for fluid in self.fluids]

        for set_prop, prop in zip(prop_setters, prop_chunks):
            set_prop(prop)

        # self.solid.set_prop(prop[:self.solid.prop.size])
        # self.fluid.set_prop(prop[self.solid.prop.size:-1])


# TODO: The `assem_*` type methods are incomplete as I haven't had to use them
class ExplicitFSIModel(BaseTransientFSIModel):

    # The functions below are set to represent an explicit (staggered) coupling
    # This means for a timestep:
    # - The fluid loading on the solid domain is based on the fluid loads
    #   at the beginning of the time step. i.e. the fluid loading is
    #   constant/known
    #     - Setting the initial fluid state changes the solid control
    # - The geometry of the fluid domain is based on the deformation of
    #   the solid in the current time step. i.e. the geometry of the fluid
    #   changes based on the computed deformation for the current time step
    #    - Setting the final solid state updates the fluid control
    def _set_ini_solid_state(self, uva0):
        self.solid.set_ini_state(uva0)

    def _set_fin_solid_state(self, uva1):
        self.solid.set_fin_state(uva1)

        # For explicit coupling, the final fluid area corresponds to the final solid deformation
        ndim = self.solid.residual.mesh().topology().dim()
        self._solid_area[:] = 2 * (
            self.prop['ymid'][0]
            - (self.solid.XREF + self.solid.state1.sub['u'])[1::ndim]
        )
        for n, (fluid, fsimap) in enumerate(zip(self.fluids, self.fsimaps)):
            fl_control = fluid.control.copy()
            fsimap.map_solid_to_fluid(self._solid_area, fl_control.sub['area'][:])
            fluid.set_control(fl_control)

    def _set_ini_fluid_state(self, qp0):
        # For explicit coupling, the final/current solid pressure corresponds to
        # the initial/previous fluid pressure
        sl_control = self.solid.control.copy()
        sl_control['p'] = 0
        qp0_parts = bv.chunk(qp0, tuple(fluid.state0.size for fluid in self.fluids))
        for fluid, fsimap, qp0_part in zip(self.fluids, self.fsimaps, qp0_parts):
            fluid.set_ini_state(qp0_part)
            fsimap.map_fluid_to_solid(qp0_part[1], sl_control.sub['p'])
        self.solid.set_control(sl_control)

    def _set_fin_fluid_state(self, qp1):
        """Set the final fluid state"""
        qp1_parts = bv.chunk(qp1, tuple(fluid.state1.size for fluid in self.fluids))
        for fluid, qp1_part in zip(self.fluids, qp1_parts):
            fluid.set_fin_state(qp1_part)

    ## Residual and derivative assembly functions
    def assem_res(self):
        """
        Return the residual
        """
        res_sl = self.solid.assem_res()
        res_fl = self.fluid.assem_res()
        return bv.concatenate((res_sl, res_fl))

    def assem_dres_dstate0(self):
        # TODO: Make this correct
        drsl_dxsl = self.solid.assem_dres_dstate0()
        drsl_dxfl = linalg.mult_mat_mat(
            self.solid.assem_dres_dcontrol(), self._dslcontrol_dflstate
        )
        drfl_dxfl = self.fluid.assem_dres_dstate0()
        drfl_dxsl = linalg.mult_mat_mat(
            self.fluid.assem_dres_dcontrol(), self._dflcontrol_dslstate
        )
        bmats = [[drsl_dxsl, drsl_dxfl], [drfl_dxsl, drfl_dxfl]]
        return bm.concatenate(bmats)

    def assem_dres_dstate1(self):
        drsl_dxsl = self.solid.assem_dres_dstate0()
        drsl_dxfl = linalg.mult_mat_mat(
            self.solid.assem_dres_dcontrol(), self._dslcontrol_dflstate
        )
        drfl_dxfl = self.fluid.assem_dres_dstate0()
        drfl_dxsl = linalg.mult_mat_mat(
            self.fluid.assem_dres_dcontrol(), self._dflcontrol_dslstate
        )
        bmats = [[drsl_dxsl, drsl_dxfl], [drfl_dxsl, drfl_dxfl]]
        return bm.concatenate(bmats)

    # Forward solver methods
    def solve_state1(self, ini_state, options=None):
        """
        Solve for the final state given an initial guess
        """
        # Set the initial guess for the final state
        self.set_fin_state(ini_state)

        uva1, solid_info = self.solid.solve_state1(ini_state[:3], options)

        self._set_fin_solid_state(uva1)

        fluids_solve_res = [
            fluid.solve_state1(ini_state[3:], options) for fluid in self.fluids
        ]
        qp1s = [solve_res[0] for solve_res in fluids_solve_res]
        fluids_solve_info = [solve_res[1] for solve_res in fluids_solve_res]

        step_info = solid_info
        step_info.update(
            {
                f'fluid{ii}_info': fluid_info
                for ii, fluid_info in enumerate(fluids_solve_info)
            }
        )

        return bv.concatenate([uva1] + qp1s, labels=self.state1.labels), step_info

    def solve_dres_dstate1(self, b):
        """
        Solve, dF/du x = f
        """
        x = self.state0.copy()

        x[:3] = self.solid.solve_dres_dstate1(b[:3])

        dq_du, dp_du = self.fluid.solve_dqp1_du1_solid(self, adjoint=False)
        dfq2_du2 = 0.0 - dq_du
        dfp2_du2 = 0.0 - dp_du

        x['q'][:] = b['q'] - dfq2_du2.inner(x['u'])
        x['p'][:] = b['p'] - dfp2_du2 * x['u'].vec()
        return x

    def solve_dres_dstate1_adj(self, x):
        """
        Solve, dF/du^T x = f
        """
        ## Assemble sensitivity matrices
        dq_du, dp_du = self.fluid.solve_dqp1_du1_solid(self, adjoint=True)
        dfq2_du2 = 0 - dq_du
        dfp2_du2 = 0 - dp_du

        ## Do the linear algebra that solves for x
        b = self.state0.copy()
        b_qp, b_uva = b[3:], b[:3]

        # This performs the fluid part of the solve
        b_qp[:] = x[3:]

        # This is the solid part of the
        bp_vec = dfp2_du2.getVecRight()
        bp_vec[:] = b_qp['p']
        rhs = x[:3].copy()
        rhs['u'] -= dfq2_du2 * b_qp['q'] + dfn.PETScVector(dfp2_du2 * bp_vec)
        b_uva[:] = self.solid.solve_dres_dstate1_adj(rhs)

        return b


class ImplicitFSIModel(BaseTransientFSIModel):
    ## These must be defined to properly exchange the forcing data between the solid and domains
    def _set_ini_fluid_state(self, qp0):
        qp0_parts = bv.chunk(qp0, tuple(fluid.state0.size for fluid in self.fluids))
        for fluid, qp0_part in zip(self.fluids, qp0_parts):
            fluid.set_ini_state(qp0_part)

    def _set_fin_fluid_state(self, qp1):
        sl_control = self.solid.control.copy()
        sl_control['p'] = 0
        qp1_parts = bv.chunk(qp1, tuple(fluid.state1.size for fluid in self.fluids))
        for fluid, fsimap, qp1_part in zip(self.fluids, self.fsimaps, qp1_parts):
            fluid.set_fin_state(qp1_part)
            fsimap.map_fluid_to_solid(qp1_part[1], sl_control.sub['p'])
        self.solid.set_control(sl_control)

    def _set_ini_solid_state(self, uva0):
        """Set the initial solid state"""
        self.solid.set_ini_state(uva0)

    def _set_fin_solid_state(self, uva1):
        self.solid.set_fin_state(uva1)

        # For both implicit/explicit coupling, the final fluid area corresponds to the final solid deformation
        ndim = self.solid.residual.mesh().topology().dim()
        self._solid_area[:] = 2 * (
            self.prop['ymid'][0] - (self.solid.XREF + self.solid.state1['u'])[1::ndim]
        )
        for n, (fluid, fsimap) in enumerate(zip(self.fluids, self.fsimaps)):
            fl_control = fluid.control
            fsimap.map_solid_to_fluid(self._solid_area, fl_control['area'][:])
            fluid.set_control(fl_control)

    ## Forward solver methods
    def assem_res(self):
        """
        Return the residual vector, F
        """
        res_sl = self.solid.assem_res()
        res_fl = self.fluid.assem_res()
        return bv.concatenate(res_sl, res_fl)

    def solve_state1(self, ini_state, options=None):
        """
        Solve for the final state given an initial guess

        This uses a fixed-point iteration where the solid is solved, then the fluid and so-on.
        """
        if options is None:
            options = DEFAULT_NEWTON_SOLVER_PRM

        def iterative_subproblem(x):
            uva1_0 = x[:3]
            qp1_0 = x[3:]

            def solve(res):
                # Solve the solid with the previous iteration's fluid pressures
                uva1, _ = self.solid.solve_state1(uva1_0, options)

                # Compute new fluid pressures for the updated solid position
                self._set_fin_solid_state(uva1)
                qp1, fluid_info = self.fluid.solve_state1(qp1_0)
                self._set_fin_fluid_state(qp1_0)
                return bv.concatenate((uva1, qp1))

            def assem_res():
                return self.assem_res()

            return assem_res, solve

        return iterative_solve(
            ini_state, iterative_subproblem, norm=bv.norm, params=options
        )

    def solve_dres_dstate1(self, b):
        """
        Solve, dF/du x = f
        """
        dt = self.solid.dt
        x = self.state0.copy()

        solid = self.solid

<<<<<<< HEAD
        dfu1_du1 = self.solid.cached_form_assemblers['u.bi.df1_du1'].assemble()
=======
        dfu1_du1 = self.solid.assembler.assemble_derivative('form', 'coeff.state.u1')
>>>>>>> c48481a6
        dfv2_du2 = 0 - newmark.newmark_v_du1(dt)
        dfa2_du2 = 0 - newmark.newmark_a_du1(dt)

        dq_du, dp_du = self.fluid.solve_dqp1_du1_solid(self, adjoint=False)
        dfq2_du2 = 0 - dq_du
        dfp2_du2 = 0 - dp_du

        for bc in self.solid.residual.dirichlet_bcs['coeff.state.u1']:
            bc.apply(dfu1_du1)
        dfn.solve(dfu1_du1, x['u'], b['u'], 'petsc')
        x['v'][:] = b['v'] - dfv2_du2 * x['u']
        x['a'][:] = b['a'] - dfa2_du2 * x['u']

        x['q'][:] = b['q'] - dfq2_du2.inner(x['u'])
        x['p'][:] = b['p'] - dfn.PETScVector(dfp2_du2 * x['u'].vec())
        return x

    def solve_dres_dstate1_adj(self, b):
        """
        Solve, dF/du^T x = f
        """
        ## Assemble sensitivity matrices
        # self.set_iter_params(**it_params)
        dt = self.solid.dt

        dfu2_du2 = self.solid.assembler.assemble_derivative('form', 'coeff.state.u1', adjoint=True)
        dfv2_du2 = 0 - newmark.newmark_v_du1(dt)
        dfa2_du2 = 0 - newmark.newmark_a_du1(dt)
<<<<<<< HEAD
        dfu2_dp2 = self.solid.cached_form_assemblers['u.bi.df1_dp1_adj'].assemble()
=======
        dfu2_dp2 = self.solid.assembler.assemble_derivative('form', 'coeff.fsi.p1', adjoint=True)
>>>>>>> c48481a6

        # map dfu2_dp2 to have p on the fluid domain
        solid_dofs, fluid_dofs = self.get_fsi_scalar_dofs()
        dfu2_dp2 = dfn.as_backend_type(dfu2_dp2).mat()
        dfu2_dp2 = linalg.reorder_mat_rows(
            dfu2_dp2, solid_dofs, fluid_dofs, self.fluid.state1['p'].size
        )

        dq_du, dp_du = self.fluid.solve_dqp1_du1_solid(self, adjoint=True)
        dfq2_du2 = 0 - dq_du
        dfp2_du2 = 0 - dp_du

        ## Do the linear algebra that solves for the adjoint states
        adj_uva = self.solid.state0.copy()
        adj_qp = self.fluid.state0.copy()

        adj_u_rhs, adj_v_rhs, adj_a_rhs, adj_q_rhs, adj_p_rhs = b

        # adjoint states for v, a, and q are explicit so we can solve for them
        for bc in self.solid.residual.dirichlet_bcs['coeff.state.u1']:
            bc.apply(adj_v_rhs)
        adj_uva['v'][:] = adj_v_rhs

        for bc in self.solid.residual.dirichlet_bcs['coeff.state.u1']:
            bc.apply(adj_a_rhs)
        adj_uva['a'][:] = adj_a_rhs

        # TODO: how to apply fluid boundary conditions in a generic way?
        adj_qp['q'][:] = adj_q_rhs

        adj_u_rhs -= (
            dfv2_du2 * adj_uva['v'] + dfa2_du2 * adj_uva['a'] + dfq2_du2 * adj_qp['q']
        )

        bc_dofs = np.concatenate(
            [
                list(bc.get_boundary_values().keys())
                or bc in self.solid.residual.dirichlet_bcs['coeff.state.u1']
            ],
            dtype=np.int32
        )
        bc_dofs = np.unique(bc_dofs)

        for bc in self.solid.residual.dirichlet_bcs['coeff.state.u1']:
            bc.apply(dfu2_du2, adj_u_rhs)
        dfp2_du2.zeroRows(bc_dofs, diag=0.0)

        # solve the coupled system for pressure and displacement residuals
        dfu2_du2_mat = dfn.as_backend_type(dfu2_du2).mat()
        blocks = [[dfu2_du2_mat, dfp2_du2], [dfu2_dp2, 1.0]]

        dfup2_dup2 = linalg.form_block_matrix(blocks)
        adj_up, rhs = dfup2_dup2.getVecs()

        # calculate rhs vectors
        rhs[: adj_u_rhs.size()] = adj_u_rhs
        rhs[adj_u_rhs.size() :] = adj_p_rhs

        # Solve the block linear system with LU factorization
        ksp = PETSc.KSP().create()
        ksp.setType(ksp.Type.PREONLY)

        pc = ksp.getPC()
        pc.setType(pc.Type.LU)

        ksp.setOperators(dfup2_dup2)
        ksp.solve(rhs, adj_up)

        adj_uva['u'][:] = adj_up[: adj_u_rhs.size()]
        adj_qp['p'][:] = adj_up[adj_u_rhs.size() :]

        return bv.concatenate([adj_uva, adj_qp])

## NOTE: OLD ACOUSTIC MODELS CODE
# This definitely doesn't work anymore but I've kept the commented code here in
# case you want to updated it.
# A new version should define a acoustic residual which could then be loaded
# into a JAX model

# class Acoustic1D(base.BaseTransientModel):
#     def __init__(self, num_tube):
#         assert num_tube % 2 == 0

#         # self._dt = 0.0

#         # pinc (interlaced f1, b2 partial pressures) are incident pressures
#         # pref (interlaced b1, f2 partial pressures) are reflected pressures
#         pinc = np.zeros((num_tube // 2 + 1) * 2)
#         pref = np.zeros((num_tube // 2 + 1) * 2)
#         self.state0 = vec.BlockVector((pinc, pref), labels=[('pinc', 'pref')])

#         self.state1 = self.state0.copy()

#         # The control is the input flow rate
#         qin = np.zeros((1,))
#         self.control = vec.BlockVector((qin,), labels=[('qin',)])

#         length = np.ones(1)
#         area = np.ones(num_tube)
#         gamma = np.ones(num_tube)
#         rho = 1.225 * 1e-3 * np.ones(1)
#         c = 340 * 100 * np.ones(1)
#         rrad = np.ones(1)
#         lrad = np.ones(1)
#         self.prop = vec.BlockVector(
#             (length, area, gamma, rho, c, rrad, lrad),
#             labels=[
#                 ('length', 'area', 'proploss', 'rhoac', 'soundspeed', 'rrad', 'lrad')
#             ],
#         )

#     ## Setting parameters of the acoustic model
#     @property
#     def dt(self):
#         NTUBE = self.prop['area'].size
#         length = self.prop['length'][0]
#         C = self.prop['soundspeed'][0]
#         return (2 * length / NTUBE) / C

#     @dt.setter
#     def dt(self, value):
#         # Note the acoustic model can't change the time step without changing the length of the tract
#         # because the tract length and time step are linked throught the speed of sound
#         raise NotImplementedError("You can't set the time step of a WRAnalog tube")

#     def set_ini_state(self, state):
#         self.state0[:] = state

#     def set_fin_state(self, state):
#         self.state1[:] = state

#     def set_control(self, control):
#         self.control[:] = control

#     def set_prop(self, prop):
#         self.prop[:] = prop

#     ## Getting empty vectors
#     def get_state_vec(self):
#         ret = self.state0.copy()
#         ret[:] = 0.0
#         return ret

#     def get_control_vec(self):
#         ret = self.control.copy()
#         ret[:] = 0.0
#         return ret

#     def get_properties_vec(self, set_default=True):
#         ret = self.prop.copy()
#         if not set_default:
#             ret[:] = 0.0
#         return ret


# class WRAnalog(Acoustic1D):
#     @property
#     def z(self):
#         return self.prop['rhoac'] * self.prop['soundspeed'] / self.prop['area']

#     def set_prop(self, prop):
#         super().set_prop(prop)

#         # Reset the WRAnalog 'reflect' function when properties of the tract are updated
#         # The reflection function behaviour only changes if the properties are changed
#         # so must be reset here
#         self.init_wra()

#     def init_wra(self):
#         dt = self.dt
#         cspeed = self.prop['soundspeed'][0]
#         rho = self.prop['rhoac'][0]
#         area = self.prop['area'].copy()
#         gamma = self.prop['proploss'].copy()

#         ## Set radiation proeprties
#         # Ignore below for now?
#         R = self.prop['rrad'][0]
#         L = self.prop['lrad'][0]

#         # Formula given by Story and Flanagan (equations 2.103 and 2.104 from Story's thesis)
#         PISTON_RAD = np.sqrt(area[-1] / np.pi)
#         R = 128 / (9 * np.pi**2)
#         L = 16 / dt * PISTON_RAD / (3 * np.pi * cspeed)

#         NUM_TUBE = area.size

#         # 1, 2 represent the areas to the left and right of even junctions
#         # note that the number of junctions is 1+number of tubes so some of
#         # these are ficitious areas a1 @ junction 0 doesn't really exist
#         # the same for a2 @ final junction
#         a1 = np.concatenate([[1.0], area[1::2]])
#         a2 = np.concatenate([area[:-1:2], [1.0]])

#         gamma1 = np.concatenate([[1.0], gamma[1::2]])
#         gamma2 = np.concatenate([gamma[:-1:2], [1.0]])

#         self.reflect, self.reflect00, self.inputq = wra(
#             dt, a1, a2, gamma1, gamma2, NUM_TUBE, cspeed, rho, R=R, L=L
#         )

#     ## Solver functions
#     def solve_state1(self):
#         qin = self.control['qin'][0]
#         pinc, pref = self.state0.vecs
#         pinc_1, pref_1 = self.reflect(pinc, pref, qin)

#         state1 = vec.BlockVector((pinc_1, pref_1), labels=self.state1.labels)
#         info = {}
#         return state1, info

#     def assem_res(self):
#         return self.state1 - self.solve_state1()[0]

#     def solve_dres_dstate1_adj(self, x):
#         return x

#     def apply_dres_dstate0_adj(self, x):
#         args = (*self.state0.vecs, *self.control.vecs)
#         ATr = jax.linear_transpose(self.reflect, *args)

#         b_pinc, b_pref, b_qin = ATr(x.vecs)
#         bvecs = (np.asarray(b_pinc), np.asarray(b_pref))
#         return -vec.BlockVector(bvecs, labels=self.state0.labels)

#     def apply_dres_dcontrol(self, x):
#         args = (*self.state0.vecs, *self.control.vecs)
#         _, A = jax.linearize(self.reflect, *args)

#         x_ = vec.concatenate_vec([self.state0.copy(), x])
#         bvecs = [np.asarray(vec) for vec in A(*x_.vecs)]

#         return -vec.BlockVector(bvecs, labels=self.state1.labels)

#     def apply_dres_dp_adj(self, x):
#         b = self.prop.copy()
#         b[:] = 0.0
#         return b


# def wra(dt, a1, a2, gamma1, gamma2, N, C, RHO, R=1.0, L=1.0):
#     """ """
#     assert gamma1.size == N // 2 + 1
#     assert gamma2.size == N // 2 + 1

#     assert a1.size == N // 2 + 1
#     assert a2.size == N // 2 + 1

#     z1 = RHO * C / a1
#     z2 = RHO * C / a2

#     def inputq(q, pinc):
#         q = jnp.squeeze(q)
#         z = z2[0]
#         gamma = gamma2[0]

#         f1, b2 = pinc[0], pinc[1]
#         b2 = gamma * b2

#         f2 = z * q + b2
#         b1 = b2 + f2 - f1
#         return jnp.array([b1, f2])

#     def dinputq(q, bi, z, gamma):
#         dfr_dq = z
#         dfr_dbi = gamma * 1.0
#         return dfr_dq, dfr_dbi

#     def radiation(pinc, pinc_prev, pref_prev):
#         gamma = gamma1[-1]
#         f1prev = pinc_prev[0]
#         b1prev, f2prev = pref_prev[0], pref_prev[1]
#         f1 = pinc[0]

#         f1 = gamma * f1

#         _a1 = -R + L - R * L
#         _a2 = -R - L + R * L

#         _b1 = -R + L + R * L
#         _b2 = R + L + R * L

#         b1 = 1 / _b2 * (f1 * _a2 + f1prev * _a1 + b1prev * _b1)
#         f2 = 1 / _b2 * (f2prev * _b1 + f1 * (_b2 + _a2) + f1prev * (_a1 - _b1))
#         return jnp.array([b1, f2])

#     def dradiation(f1, f1prev, b1prev, f2prev, gamma):
#         _a1 = -R + L - R * L
#         _a2 = -R - L + R * L

#         _b1 = -R + L + R * L
#         _b2 = R + L + R * L

#         df2_df1 = gamma * (1 / _b2) * (_b2 + _a2)
#         df2_df1prev = gamma * (1 / _b2) * (_a1 - _b1)
#         df2_db1prev = 0.0
#         df2_df2prev = gamma * (1 / _b2) * (_b1)

#         db1_df1 = gamma * (1 / _b2) * (_a2)
#         db1_df1prev = gamma * (1 / _b2) * (_a1)
#         db1_db1prev = gamma * (1 / _b2) * (_b1)
#         db1_df2prev = 0.0
#         return (df2_df1, df2_df1prev, df2_db1prev, df2_df2prev), (
#             db1_df1,
#             db1_df1prev,
#             db1_db1prev,
#             db1_df2prev,
#         )

#     def reflect00(pinc, pinc_prev, pref_prev, q):
#         # Note that int, inp, rad refer to interior, input, and radiation junction
#         # locations, respectively
#         f1, b2 = pinc[:-1:2], pinc[1::2]

#         f1 = gamma1 * f1
#         b2 = gamma2 * b2

#         r1 = (z2 - z1) / (z2 + z1)

#         f2int = (f1 + (f1 - b2) * r1)[1:-1]
#         b1int = (b2 + (f1 - b2) * r1)[1:-1]
#         pref_int = jnp.stack([b1int, f2int], axis=-1).reshape(-1)

#         ## Input boundary
#         pinc_inp = pinc[:2]
#         pref_inp = inputq(q, pinc_inp) * np.ones(1)

#         ## Radiation boundary
#         pinc_rad = pinc[-2:]
#         pinc_rad_prev = pinc_prev[-2:]
#         pref_rad_prev = pref_prev[-2:]
#         pref_rad = radiation(pinc_rad, pinc_rad_prev, pref_rad_prev)

#         pref = jnp.concatenate([pref_inp, pref_int, pref_rad])
#         return pref

#     def dreflect00(f1, b2, f1prev, b2prev, b1prev, f2prev, q):
#         r1 = (z2 - z1) / (z2 + z1)

#         df2_df1 = gamma1 * (1 + r1)
#         df2_db2 = gamma2 * (-r1)

#         db1_df1 = gamma1 * (r1)
#         db1_db2 = gamma2 * (1 - r1)

#         ## Input boundary
#         df2_dq, df2_db2[0] = dinputq(q, b2[0], z2[0], gamma2[0])
#         db1_dq = 0

#         ## Radiation boundary
#         _df2, _db1 = dradiation(f1[-1], f1prev[-1], b1prev[-1], f2prev[-1], gamma1[-1])
#         df2_dfm, df2_dfmprev, df2_dbmprev, df2_dfradprev = _df2
#         db1_dfm, db1_dfmprev, db1_dbmprev, db1_dfradprev = _db1

#         df2_df1[-1] = df2_dfm
#         db1_df1[-1] = db1_dfm

#         df2_df1prev = np.zeros(f1prev.shape)
#         df2_db1prev = np.zeros(f1prev.shape)
#         df2_df2prev = np.zeros(f1prev.shape)
#         df2_db2prev = 0.0

#         db1_df1prev = np.zeros(f1prev.shape)
#         db1_db1prev = np.zeros(f1prev.shape)
#         db1_df2prev = np.zeros(f1prev.shape)
#         db1_db2prev = 0.0

#         db1_df1prev[-1] = db1_dfmprev
#         db1_db1prev[-1] = db1_dbmprev
#         db1_df2prev[-1] = db1_dfradprev

#         df2_df1prev[-1] = df2_dfmprev
#         df2_db1prev[-1] = df2_dbmprev
#         df2_df2prev[-1] = df2_dfradprev

#         df2 = (
#             df2_df1,
#             df2_db2,
#             df2_df1prev,
#             df2_db1prev,
#             df2_df2prev,
#             df2_db2prev,
#             df2_dq,
#         )
#         db1 = (
#             db1_df1,
#             db1_db2,
#             db1_df1prev,
#             db1_db1prev,
#             db1_df2prev,
#             db1_db2prev,
#             db1_dq,
#         )
#         return db1, df2

#     def reflect05(pinc):
#         z1_ = z2[:-1]
#         z2_ = z1[1:]

#         gamma1_ = gamma2[:-1]
#         gamma2_ = gamma1[1:]

#         f1 = pinc[:-1:2]
#         b2 = pinc[1::2]

#         f1 = gamma1_ * f1
#         b2 = gamma2_ * b2
#         r = (z2_ - z1_) / (z2_ + z1_)

#         b1 = b2 + (f1 - b2) * r
#         f2 = f1 + (f1 - b2) * r
#         pref = jnp.stack([b1, f2], axis=-1).reshape(-1)
#         return pref

#     def dreflect05(f1, b2, gamma1, gamma2, z1, z2):
#         r = (z2 - z1) / (z2 + z1)

#         df2_df1 = (1.0 + r) * gamma1
#         df2_db2 = (-r) * gamma2

#         db1_df1 = (r) * gamma1
#         db1_db2 = (1.0 - r) * gamma2
#         return (db1_df1, db1_db2), (df2_df1, df2_db2)

#     # @jax.jit
#     def reflect(pinc, pref, q):
#         f1, b2 = pinc[:-1:2], pinc[1::2]
#         b1, f2 = pref[:-1:2], pref[1::2]

#         # f2 and b1 (reflected @ 0.0) -> f1, b2 (incident @ 0.5)
#         f1_05 = f2[:-1]
#         b2_05 = b1[1:]
#         pinc_05 = jnp.stack([f1_05, b2_05], axis=-1).reshape(-1)

#         pref_05 = reflect05(pinc_05)
#         b1_05, f2_05 = pref_05[:-1:2], pref_05[1::2]

#         # f2_05 and b1_05 (reflected @ 0.5) -> f1, b2 (incident @ 1.0)
#         f1inp, b2rad = np.zeros(1), np.zeros(1)
#         f1_1 = jnp.concatenate([f1inp, f2_05])
#         b2_1 = jnp.concatenate([b1_05, b2rad])
#         pinc_1 = jnp.stack([f1_1, b2_1], axis=-1).reshape(-1)

#         pref_1 = reflect00(pinc_1, pinc, pref, q)
#         return pinc_1, pref_1

#     def dreflect(f1, b2, b1, f2, q):
#         df1_1_df1 = np.zeros(f1.shape)
#         df1_1_db2 = np.zeros(f1.shape)
#         df1_1_db1 = np.zeros(f1.shape)
#         df1_1_df2 = np.zeros(f1.shape)

#         db1_1_df1 = np.zeros(f1.shape)
#         db1_1_db2 = np.zeros(f1.shape)
#         db1_1_db1 = np.zeros(f1.shape)
#         db1_1_df2 = np.zeros(f1.shape)

#         df2_1_df1 = np.zeros(f1.shape)
#         df2_1_db2 = np.zeros(f1.shape)
#         df2_1_db1 = np.zeros(f1.shape)
#         df2_1_df2 = np.zeros(f1.shape)

#         db2_1_df1 = np.zeros(f1.shape)
#         db2_1_db2 = np.zeros(f1.shape)
#         db2_1_db1 = np.zeros(f1.shape)
#         db2_1_df2 = np.zeros(f1.shape)

#         z1_05 = z2[:-1]
#         z2_05 = z1[1:]

#         gamma1_05 = gamma2[:-1]
#         gamma2_05 = gamma1[1:]

#         f1_05 = f2[:-1]
#         b2_05 = b1[1:]

#         db1_05, df2_05 = dreflect05(f1_05, b2_05, gamma1_05, gamma2_05, z1_05, z2_05)

#         # f1_1 = np.concatenate([f1inp, f2_05])
#         # b2_1 = np.concatenate([b1_05, b2rad])
#         df1_1_df2[1:] = df2_05[0]
#         df1_1_db1[1:] = df2_05[1]

#         db2_1_df2[:-1] = db1_05[0]
#         db2_1_db1[:-1] = db1_05[1]
#         pass

#     return reflect, reflect00, inputq


# def input_and_output_impedance(model, n=2**12):
#     """
#     Return the input and output impedances
#     """
#     state0 = model.state0.copy()
#     state0[:] = 0.0

#     qinp_impulse = 1.0
#     state0['pref'][:2] = model.inputq(qinp_impulse, state0['pinc'][:2])
#     control = model.control.copy()
#     control[:] = 0.0

#     times = np.arange(0, n) * model.dt

#     qinp = np.zeros(n)
#     pinp, pout = np.zeros(n), np.zeros(n)
#     qinp[0] = qinp_impulse
#     pinp[0] = state0['pinc'][0] + state0['pref'][0]
#     pout[0] = state0['pinc'][-1] + state0['pref'][-1]
#     for n in range(1, times.size):
#         model.set_ini_state(state0)
#         model.set_control(control)

#         state1, _ = model.solve_state1()
#         pinp[n] = state1['pinc'][0] + state1['pref'][0]
#         pout[n] = state1['pinc'][-1] + state1['pref'][-1]

#         state0 = state1

#     zinp = np.fft.fft(pinp) / np.fft.fft(qinp)
#     zout = np.fft.fft(pout) / np.fft.fft(qinp)
#     return zinp, zout<|MERGE_RESOLUTION|>--- conflicted
+++ resolved
@@ -257,26 +257,13 @@
         self.prop = properties_bvec_from_forms(self.residual.form)
         self.set_prop(self.prop)
 
-<<<<<<< HEAD
         # TODO: Refactor handling of multiple `ufl_forms`
         # This is super unclear right now
-        self.FORM_KEY = 'u'
-        for form_key in residual.form.ufl_forms:
-            self.cached_form_assemblers = {
-                key: CachedFormAssembler(biform, keep_diagonal=True)
-                for key, biform in bilinear_forms.items()
-                if form_key in key
-            }
-            self.cached_form_assemblers[f'{form_key}.un.f1'] = CachedFormAssembler(
-                self.residual.form.ufl_forms[form_key]
-            )
-=======
         self._assembler = FormAssembler(new_form)
 
     @property
     def assembler(self):
         return self._assembler
->>>>>>> c48481a6
 
     @property
     def residual(self) -> slr.FenicsResidual:
@@ -379,11 +366,7 @@
 
         res = self.state1.copy()
         values = [
-<<<<<<< HEAD
-            self.cached_form_assemblers['u.un.f1'].assemble(),
-=======
-            self.assembler.assemble('form'),
->>>>>>> c48481a6
+            self.assembler.assemble('u'),
             v1 - newmark.newmark_v(u1, *self.state0.sub_blocks, dt),
             a1 - newmark.newmark_a(u1, *self.state0.sub_blocks, dt),
         ]
@@ -415,15 +398,7 @@
         # trying to reassemble into that tensor seems to cause problems.
         # This is done with the `cached_form_assembler` since it caches the
         # tensor it applies on
-<<<<<<< HEAD
-        dfu_du = dfn.assemble(
-            self.cached_form_assemblers['u.bi.df1_du1'].form,
-            tensor=dfn.PETScMatrix(),
-        )
-        # dfu_du = self.cached_form_assemblers['u.bi.df1_du1'].assemble()
-=======
-        dfu_du = self.assembler.assemble_derivative('form', 'coeff.state.u1')
->>>>>>> c48481a6
+        dfu_du = self.assembler.assemble_derivative('u', 'coeff.state.u1')
         for bc in self.residual.dirichlet_bcs['coeff.state.u1']:
             bc.apply(dfu_du)
 
@@ -452,15 +427,9 @@
         assert len(self.state1.bshape) == 1
         N = self.state1.bshape[0][0]
 
-<<<<<<< HEAD
-        dfu_du = self.cached_form_assemblers['u.bi.df1_du0'].assemble()
-        dfu_dv = self.cached_form_assemblers['u.bi.df1_dv0'].assemble()
-        dfu_da = self.cached_form_assemblers['u.bi.df1_da0'].assemble()
-=======
-        dfu_du = self.assembler.assemble_derivative('form', 'coeff.state.u0')
-        dfu_dv = self.assembler.assemble_derivative('form', 'coeff.state.v0')
-        dfu_da = self.assembler.assemble_derivative('form', 'coeff.state.a0')
->>>>>>> c48481a6
+        dfu_du = self.assembler.assemble_derivative('u', 'coeff.state.u0')
+        dfu_dv = self.assembler.assemble_derivative('u', 'coeff.state.v0')
+        dfu_da = self.assembler.assemble_derivative('u', 'coeff.state.a0')
         for mat in (dfu_du, dfu_dv, dfu_da):
             for bc in self.residual.dirichlet_bcs['coeff.state.u1']:
                 bc.apply(mat)
@@ -492,11 +461,7 @@
 
         # It should be hardcoded that the control is just the surface pressure
         assert self.control.shape[0] == 1
-<<<<<<< HEAD
-        dfu_dcontrol = self.cached_form_assemblers['u.bi.df1_dp1'].assemble()
-=======
-        dfu_dcontrol = self.assembler.assemble_derivative('form', 'coeff.fsi.p1')
->>>>>>> c48481a6
+        dfu_dcontrol = self.assembler.assemble_derivative('u', 'coeff.fsi.p1')
         dfv_dcontrol = dfn.PETScMatrix(zero_mat(N, M))
 
         submats = [[dfu_dcontrol], [dfv_dcontrol]]
@@ -621,21 +586,9 @@
 
     def _assem_dresu_du_contact(self, adjoint=False):
         # Compute things needed to find sensitivities of contact pressure
-<<<<<<< HEAD
-        dfu2_dtcontact = None
-        if adjoint:
-            dfu2_dtcontact = self.cached_form_assemblers[
-                'u.bi.df1uva_dtcontact_adj'
-            ].assemble()
-        else:
-            dfu2_dtcontact = self.cached_form_assemblers[
-                'u.bi.df1uva_dtcontact'
-            ].assemble()
-=======
         dfu2_dtcontact = self.assembler.assemble_derivative(
-            'form', 'coeff.state.manual.tcontact', adjoint=adjoint
-        )
->>>>>>> c48481a6
+            'u', 'coeff.state.manual.tcontact', adjoint=adjoint
+        )
 
         XREF = self.XREF
         kcontact = self.residual.form['coeff.prop.kcontact'].values()[0]
@@ -1159,11 +1112,7 @@
 
         solid = self.solid
 
-<<<<<<< HEAD
-        dfu1_du1 = self.solid.cached_form_assemblers['u.bi.df1_du1'].assemble()
-=======
-        dfu1_du1 = self.solid.assembler.assemble_derivative('form', 'coeff.state.u1')
->>>>>>> c48481a6
+        dfu1_du1 = self.solid.assembler.assemble_derivative('u', 'coeff.state.u1')
         dfv2_du2 = 0 - newmark.newmark_v_du1(dt)
         dfa2_du2 = 0 - newmark.newmark_a_du1(dt)
 
@@ -1189,14 +1138,10 @@
         # self.set_iter_params(**it_params)
         dt = self.solid.dt
 
-        dfu2_du2 = self.solid.assembler.assemble_derivative('form', 'coeff.state.u1', adjoint=True)
+        dfu2_du2 = self.solid.assembler.assemble_derivative('u', 'coeff.state.u1', adjoint=True)
         dfv2_du2 = 0 - newmark.newmark_v_du1(dt)
         dfa2_du2 = 0 - newmark.newmark_a_du1(dt)
-<<<<<<< HEAD
-        dfu2_dp2 = self.solid.cached_form_assemblers['u.bi.df1_dp1_adj'].assemble()
-=======
-        dfu2_dp2 = self.solid.assembler.assemble_derivative('form', 'coeff.fsi.p1', adjoint=True)
->>>>>>> c48481a6
+        dfu2_dp2 = self.solid.assembler.assemble_derivative('u', 'coeff.fsi.p1', adjoint=True)
 
         # map dfu2_dp2 to have p on the fluid domain
         solid_dofs, fluid_dofs = self.get_fsi_scalar_dofs()
