--- conflicted
+++ resolved
@@ -204,13 +204,7 @@
         ----------
         u0, v0, a0 : array_like
         """
-<<<<<<< HEAD
         self.state0[:] = uva0
-=======
-        self.forms['coeff.state.u0'].vector()[:] = uva0.sub[0]
-        self.forms['coeff.state.v0'].vector()[:] = uva0.sub[1]
-        self.forms['coeff.state.a0'].vector()[:] = uva0.sub[2]
->>>>>>> 78793dbe
 
     def set_fin_state(self, uva1):
         """
@@ -224,19 +218,10 @@
         ----------
         u1, v1, a1 : array_like
         """
-<<<<<<< HEAD
         self.state1[:] = uva1
 
     def set_control(self, p1):
         self.control[:] = p1
-=======
-        self.forms['coeff.state.u1'].vector()[:] = uva1.sub[0]
-        self.forms['coeff.state.v1'].vector()[:] = uva1.sub[1]
-        self.forms['coeff.state.a1'].vector()[:] = uva1.sub[2]
-
-    def set_control(self, p1):
-        self.forms['coeff.fsi.p1'].vector()[:] = p1.sub['p']
->>>>>>> 78793dbe
 
     def set_props(self, props):
         """
@@ -471,62 +456,6 @@
             dfu2_dtcontact.mat().diagonalScale(None, dtcontact_du2.vec())
         dfu2_du2_contact = dfu2_dtcontact
         return dfu2_du2_contact
-
-<<<<<<< HEAD
-=======
-    # TODO: refactor this copy-paste
-    def _assem_dresuva_du(self, adjoint=False):
-        ## dres_du has two components: one due to the standard u/v/a variables
-        ## and an additional effect due to contact pressure
-        dfu2_du2_nocontact = None
-        if adjoint:
-            dfu2_du2_nocontact = self.cached_form_assemblers['form.bi.df1uva_du1_adj'].assemble()
-        else:
-            dfu2_du2_nocontact = self.cached_form_assemblers['form.bi.df1uva_du1'].assemble()
-
-        dfu2_du2_contact = self._assem_dres_du_contact(adjoint)
-
-        return dfu2_du2_nocontact + dfu2_du2_contact
-
-    def solve_dres_dstate1(self, b):
-        dt = self.dt
-        # Contact will change this matrix!
-        dfu2_du2 = self._assem_dres_du()
-
-        dfv2_du2 = 0 - newmark.newmark_v_du1(dt)
-        dfa2_du2 = 0 - newmark.newmark_a_du1(dt)
-
-        # Solve A x = b
-        bu, bv, ba = b.sub[:].flat
-        x = self.get_state_vec()
-
-        self.bc_base.apply(dfu2_du2)
-        dfn.solve(dfu2_du2, x.sub['u'], bu, 'petsc')
-
-        x['v'][:] = bv - dfv2_du2*x.sub['u']
-        x['a'][:] = ba - dfa2_du2*x.sub['u']
-
-        return x
-
-    def solve_dres_dstate1_adj(self, x):
-        # Form key matrices
-        dfu2_du2 = self._assem_dres_du(adjoint=True)
-        dfv2_du2 = 0 - newmark.newmark_v_du1(self.dt)
-        dfa2_du2 = 0 - newmark.newmark_a_du1(self.dt)
-
-        # Solve b^T A = x^T
-        xu, xv, xa = x.vecs
-        b = self.get_state_vec()
-        b['a'][:] = xa
-        b['v'][:] = xv
-
-        rhs_u = xu - (dfv2_du2*b['v'] + dfa2_du2*b['a'])
-
-        self.bc_base.apply(dfu2_du2, rhs_u)
-        dfn.solve(dfu2_du2, b['u'], rhs_u, 'petsc')
-        return b
-
->>>>>>> 78793dbe
 
 class Rayleigh(NodalContactSolid):
     """
