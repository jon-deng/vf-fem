--- conflicted
+++ resolved
@@ -332,7 +332,6 @@
     def set_ini_fluid_state(self, qp0):
         self.fluid.set_ini_state(qp0)
 
-<<<<<<< HEAD
     def set_fin_fluid_state(self, qp1):
         self.fluid.set_fin_state(qp1)
 
@@ -352,17 +351,6 @@
         fl_control = self.fluid.control
         self.fsimap.map_solid_to_fluid(self._solid_area, fl_control['area'][:])
         self.fluid.set_control(fl_control)
-=======
-        p0_solid = self.map_fsi_scalar_from_fluid_to_solid(qp0.sub[1])
-        control = bvec.BlockVector((p0_solid,), labels=self.solid.control.labels)
-
-    def set_fin_fluid_state(self, qp1):
-        self.fluid.set_fin_state(qp1)
-
-        p1_solid = self.map_fsi_scalar_from_fluid_to_solid(qp1.sub[1])
-        control = bvec.BlockVector((p1_solid,), labels=self.solid.control.labels)
-        self.solid.set_control(control)
->>>>>>> 78793dbe
 
     ## Forward solver methods
     def assem_res(self):
